[[source]]
url = "https://pypi.org/simple"
verify_ssl = true
name = "pypi"

[packages]
dask = "2021.11.2"
xarray = "0.20.1"
netcdf4= "1.5.7"
numpy = "1.20.3"
bottleneck = "1.3.2"
fsspec = "2021.11.1"
zarr = "2.10.3"
jinja2 = "2.11.3"

[dev-packages]
ipython = "7.30.0"
pytest = "6.2.5"
pytest-cov = "3.0.0"
hypothesis = "6.29.0"
pyre-check = "0.9.8"
flake8 = "4.0.1"
black = "21.11b1"
jupyter-sphinx = "0.3.2"
pre-commit = "2.16.0"
bandit = "1.7.1"
pyfakefs = "4.5.4"
mypy = "0.931"
isort= "5.10.1"
<<<<<<< HEAD
lxml= "4.7.1"
=======
yummy-sphinx-theme = "0.1.1"
>>>>>>> 526f7f23

[requires]
python_version = "3.9"<|MERGE_RESOLUTION|>--- conflicted
+++ resolved
@@ -27,11 +27,8 @@
 pyfakefs = "4.5.4"
 mypy = "0.931"
 isort= "5.10.1"
-<<<<<<< HEAD
 lxml= "4.7.1"
-=======
 yummy-sphinx-theme = "0.1.1"
->>>>>>> 526f7f23
 
 [requires]
 python_version = "3.9"