--- conflicted
+++ resolved
@@ -33,16 +33,13 @@
     "kerchunk ==0.0.6",
     "h5py ==3.6.0",
     "s3fs",
-<<<<<<< HEAD
     "boto3 ==1.23.3",
-=======
     "bokeh ==2.4.3",
     "click ==8.1.2",
     "fastapi ==0.77.1",
     "uvicorn[standard] ==0.17.6",
     "requests ==2.27.1",
     "aiokafka ==0.7.2",
->>>>>>> 6c4a79d6
 ]
 license = {file = "LICENSE"}
 
