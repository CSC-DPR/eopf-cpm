--- conflicted
+++ resolved
@@ -736,13 +736,8 @@
         (EOCogStore, "cog"),
     ],
 )
-<<<<<<< HEAD
 def test_patch_cog_store(store_cls: type[EOCogStore], format_file: str):
     assert store_cls.guess_can_read("some_file.cog")
-=======
-def test_cog_store(store_cls: type[EOCogStore], format_file: str):
-    assert store_cls.guess_can_read("some_file.cogs")
->>>>>>> 6c4a79d6
     assert not store_cls.guess_can_read("some_other_file.false")
     assert not store_cls.guess_can_read("some_other_file.cog")
     assert not store_cls.guess_can_read("some_other_file.nc")
