--- conflicted
+++ resolved
@@ -10,11 +10,8 @@
 from eopf.exceptions import MissingConfigurationParameter, StoreNotOpenError
 from eopf.exceptions.warnings import AlreadyClose, AlreadyOpen
 from eopf.product.core import EOGroup, EOProduct, EOVariable
-<<<<<<< HEAD
-from eopf.product.store import EOHDF5Store, EONetCDFStore, EOProductStore, EOZarrStore
-=======
-from eopf.product.store import EOProductStore, EOZarrStore, NetCDFStore
->>>>>>> 06f3ca22
+from eopf.product.store import EONetCDFStore, EOProductStore, EOZarrStore
+
 from eopf.product.store.manifest import ManifestStore
 
 from .decoder import Netcdfdecoder
@@ -178,12 +175,7 @@
     "store, decoder_type",
     [
         (EOZarrStore(zarr.MemoryStore()), zarr.open),
-<<<<<<< HEAD
-        (EONetCDFStore(_FILES[0]), Netcdfdecoder),
-        (EOHDF5Store(_FILES[1]), h5py.File),
-=======
-        (NetCDFStore(_FILES["netcdf"]), Netcdfdecoder),
->>>>>>> 06f3ca22
+        (EONetCDFStore(_FILES["netcdf"]), Netcdfdecoder),
     ],
 )
 def test_write_stores(fs: FakeFilesystem, store: EOProductStore, decoder_type: Any):
@@ -207,12 +199,7 @@
     "store",
     [
         EOZarrStore(zarr.MemoryStore()),
-<<<<<<< HEAD
-        EONetCDFStore(_FILES[0]),
-        EOHDF5Store(_FILES[1]),
-=======
-        NetCDFStore(_FILES["netcdf"]),
->>>>>>> 06f3ca22
+        EONetCDFStore(_FILES["netcdf"]),
     ],
 )
 def test_read_stores(fs: FakeFilesystem, store: EOProductStore):
@@ -243,12 +230,7 @@
     "store",
     [
         EOZarrStore("a_product"),
-<<<<<<< HEAD
-        EONetCDFStore(_FILES[0]),
-        EOHDF5Store(_FILES[1]),
-=======
-        NetCDFStore(_FILES["netcdf"]),
->>>>>>> 06f3ca22
+        EONetCDFStore(_FILES["netcdf"]),
     ],
 )
 def test_store_must_be_open(fs: FakeFilesystem, store: EOProductStore):
@@ -284,12 +266,7 @@
     "store",
     [
         EOZarrStore("a_product"),
-<<<<<<< HEAD
-        EONetCDFStore(_FILES[0]),
-        EOHDF5Store(_FILES[1]),
-=======
-        NetCDFStore(_FILES["netcdf"]),
->>>>>>> 06f3ca22
+        EONetCDFStore(_FILES["netcdf"]),
     ],
 )
 def test_store_structure(fs: FakeFilesystem, store: EOProductStore):
