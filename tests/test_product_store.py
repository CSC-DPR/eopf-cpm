import os
import os.path
import pathlib
import shutil
from typing import Any, Optional
from unittest.mock import patch

import fsspec
import hypothesis.strategies as st
import numpy as np
import pytest
import xarray
import zarr
from fsspec.implementations.local import LocalFileSystem
from hypothesis import given
from pytest_lazyfixture import lazy_fixture

from eopf.exceptions import StoreNotOpenError
from eopf.exceptions.warnings import AlreadyOpen
from eopf.product.conveniences import init_product, open_store
from eopf.product.core import EOGroup, EOProduct, EOVariable
from eopf.product.store import (
    EONetCDFStore,
    EOProductStore,
    EOSafeStore,
    EOZarrStore,
    convert,
)
from eopf.product.store.cog import EOCogStore
from eopf.product.store.grib import EOGribAccessor
from eopf.product.store.manifest import ManifestStore
from eopf.product.store.rasterio import EORasterIOAccessor
from eopf.product.store.wrappers import (
    FromAttributesToFlagValueAccessor,
    FromAttributesToVariableAccessor,
)
from eopf.product.store.xml_accessors import XMLAnglesAccessor, XMLTPAccessor

from .decoder import Netcdfdecoder
from .utils import (
    S3_CONFIG_FAKE,
    S3_CONFIG_REAL,
    assert_contain,
    assert_has_coords,
    assert_issubdict,
    couple_combinaison_from,
)

_FILES = {
    "netcdf": "test_ncdf_file_.nc",
    "netcdf0": "test_ncdf_read_file_.nc",
    "netcdf1": "test_ncdf_write_file_.nc",
    "json": "test_metadata_file_.json",
    "zarr": "test_zarr_files_.zarr",
    "zarr0": "test_zarr_read_files_.zarr",
    "zarr1": "test_zarr_write_files_.zarr",
    "cog": "test_cog.cog",
}


# needed because Netcdf4 have no convenience way to test without create a file ...
@pytest.fixture(autouse=True)
def cleanup_files():
    yield
    for file in _FILES.values():
        if os.path.isfile(file):
            try:
                os.remove(file)
            except PermissionError:
                pass
        if os.path.isdir(file):
            shutil.rmtree(file)


@pytest.fixture
def zarr_file(OUTPUT_DIR: str):
    file_name = f"file://{os.path.join(OUTPUT_DIR, _FILES['zarr'])}"
    dims = "_ARRAY_DIMENSIONS"

    root = zarr.open(file_name, mode="w")
    root.attrs["top_level"] = True
    root.create_group("coordinates")

    root["coordinates"].attrs["description"] = "coordinates Data Group"
    root["coordinates"].create_group("grid")
    root["coordinates"].create_group("tie_point")
    xarray.Dataset(
        {"radiance": (("rows", "columns"), np.zeros((2, 3))), "orphan": (("depths", "length"), np.zeros((2, 3)))},
    ).to_zarr(
        store=f"{file_name}/coordinates/grid",
        mode="a",
    )
    xarray.Dataset(
        {"radiance": (("rows", "columns"), np.zeros((2, 3))), "orphan": (("depths", "length"), np.zeros((2, 3)))},
    ).to_zarr(
        store=f"{file_name}/coordinates/tie_point",
        mode="a",
    )

    root.create_group("measurements")
    root["measurements"].attrs["description"] = "measurements Data Group"
    root["measurements"].create_group("geo_position")
    root["measurements"]["geo_position"].create_group("altitude")
    root["measurements"]["geo_position"].create_group("latitude")
    root["measurements"]["geo_position"].create_group("longitude")

    xarray.Dataset(
        {
            "polarian": xarray.DataArray([[12, 4], [3, 8]], attrs={dims: ["rows", "dim2"]}),
            "cartesian": xarray.DataArray([[5, -3], [-55, 66]], attrs={dims: ["rows", "dim2"]}),
        },
    ).to_zarr(store=f"{file_name}/measurements/geo_position/altitude", mode="a")
    xarray.Dataset(
        {
            "polarian": xarray.DataArray([[1, 2], [3, 4]], attrs={dims: ["rows", "dim2"]}),
            "cartesian": xarray.DataArray([[9, 7], [-12, 81]], attrs={dims: ["rows", "dim2"]}),
        },
    ).to_zarr(store=f"{file_name}/measurements/geo_position/latitude", mode="a")
    xarray.Dataset(
        {
            "polarian": xarray.DataArray([[6, 7, 8], [2, 1, -6]], attrs={dims: ["rows", "columns"]}),
            "cartesian": xarray.DataArray([[25, 0, 11], [-5, 72, 44]], attrs={dims: ["rows", "columns"]}),
        },
    ).to_zarr(store=f"{file_name}/measurements/geo_position/longitude", mode="a")
    zarr.consolidate_metadata(root.store)
    return file_name


@pytest.mark.unit
def test_load_product_from_zarr(dask_client_all, zarr_file: str):
    product = EOProduct("a_product", storage=zarr_file)
    with product.open(mode="r"):
        product.load()

    assert product.attrs["top_level"]
    assert product.attributes == product.attrs

    assert_contain(product, "coordinates", EOGroup)
    assert product["coordinates"].attrs["description"] == "coordinates Data Group"
    assert_contain(product.coordinates, "grid", EOGroup, "/coordinates/")
    assert_contain(product.coordinates.grid, "radiance", EOVariable, "/coordinates/grid/")
    assert_contain(product.coordinates.grid, "orphan", EOVariable, "/coordinates/grid/")
    assert_contain(product.coordinates, "tie_point", EOGroup, "/coordinates/")
    assert_contain(product.coordinates.tie_point, "radiance", EOVariable, "/coordinates/tie_point/")
    assert_contain(product.coordinates.tie_point, "orphan", EOVariable, "/coordinates/tie_point/")

    assert_contain(product, "measurements", EOGroup)
    assert product["measurements"].attrs["description"] == "measurements Data Group"
    assert_contain(product.measurements, "geo_position", EOGroup, "/measurements/")
    assert_contain(product.measurements.geo_position, "altitude", EOGroup, "/measurements/geo_position/")
    assert_contain(product.measurements.geo_position, "latitude", EOGroup, "/measurements/geo_position/")
    assert_contain(product.measurements.geo_position, "longitude", EOGroup, "/measurements/geo_position/")

    assert_contain(
        product.measurements.geo_position.altitude,
        "polarian",
        EOVariable,
        "/measurements/geo_position/altitude/",
    )
    coords = ["/coordinates/grid/radiance", "/coordinates/tie_point/radiance"]
    assert_has_coords(product.measurements.geo_position.altitude.polarian, coords)
    assert_contain(
        product.measurements.geo_position.altitude,
        "cartesian",
        EOVariable,
        "/measurements/geo_position/altitude/",
    )
    assert_has_coords(product.measurements.geo_position.altitude.cartesian, coords)

    assert_contain(
        product.measurements.geo_position.latitude,
        "polarian",
        EOVariable,
        "/measurements/geo_position/latitude/",
    )
    assert_has_coords(product.measurements.geo_position.latitude.polarian, coords)
    assert_contain(
        product.measurements.geo_position.latitude,
        "cartesian",
        EOVariable,
        "/measurements/geo_position/latitude/",
    )
    assert_has_coords(product.measurements.geo_position.latitude.cartesian, coords)

    assert_contain(
        product.measurements.geo_position.longitude,
        "polarian",
        EOVariable,
        "/measurements/geo_position/longitude/",
    )
    assert_has_coords(product.measurements.geo_position.longitude.polarian, coords)
    assert_contain(
        product.measurements.geo_position.longitude,
        "cartesian",
        EOVariable,
        "/measurements/geo_position/longitude/",
    )
    assert_has_coords(product.measurements.geo_position.longitude.cartesian, coords)

    with pytest.raises(KeyError):
        assert_contain(product, "measurements/group2", EOGroup)
    with pytest.raises(KeyError):
        assert_contain(product, "measurements/group1/variable_d", EOVariable)

    with (product.open(mode="r"), pytest.raises(TypeError)):
        product.store["an_utem"] = "A_Value"


@pytest.mark.unit
@pytest.mark.parametrize(
    "store, readable, writable, listable, erasable",
    [
        (EOZarrStore(zarr.MemoryStore()), True, True, True, True),
        (EONetCDFStore(_FILES["netcdf"]), True, True, True, True),
        (EORasterIOAccessor("a.jp2"), True, False, True, False),
    ],
)
def test_check_capabilities(store, readable, writable, listable, erasable):
    assert store.is_readable == readable
    assert store.is_writeable == writable
    assert store.is_listable == listable
    assert store.is_erasable == erasable


@pytest.mark.unit
@pytest.mark.parametrize(
    "store, decoder_type",
    [
        (EOZarrStore(zarr.MemoryStore()), zarr.open),
        (EONetCDFStore(_FILES["netcdf"]), Netcdfdecoder),
    ],
)
def test_write_stores(dask_client_all, store: EOProductStore, decoder_type: Any):
    with open_store(store, mode="w"):
        store["a_group"] = EOGroup()
        store.write_attrs("a_group", attrs={"description": "value"})
        store["a_group/a_variable"] = EOVariable(data=[])
        store["coordinates/a_coord"] = EOVariable(data=[1, 2, 3], dims=["a"])

    decoder = decoder_type(store.url, mode="r")
    assert dict(decoder["a_group"].attrs) == {"description": "value"}

    assert decoder["a_group"] is not None
    assert decoder["a_group/a_variable"] is not None


@pytest.mark.unit
@pytest.mark.parametrize(
    "store",
    [
        EOZarrStore(zarr.MemoryStore()),
        EONetCDFStore(_FILES["netcdf"]),
    ],
)
def test_read_stores(dask_client_all, store: EOProductStore):
    with open_store(store, mode="w"):
        store["a_group"] = EOGroup()
        store["a_group/a_variable"] = EOVariable(data=[])

    with open_store(store, mode="r"):
        assert isinstance(store["a_group"], EOGroup)
        assert isinstance(store["a_group/a_variable"], EOVariable)
        assert len(store) == 1
        assert "a_group" in [_ for _ in store]
        with pytest.raises(KeyError):
            store["invalid_key"]


@pytest.mark.unit
def test_abstract_store_cant_be_instantiate():
    with pytest.raises(TypeError):
        EOProductStore("not_instantiable")


@pytest.mark.unit
@pytest.mark.parametrize(
    "store_cls",
    [
        EOZarrStore,
        EONetCDFStore,
        EORasterIOAccessor,
        EOSafeStore,
        EOCogStore,
        ManifestStore,
        EORasterIOAccessor,
        EOGribAccessor,
        XMLAnglesAccessor,
        XMLTPAccessor,
        FromAttributesToVariableAccessor,
        FromAttributesToFlagValueAccessor,
    ],
)
def test_store_must_be_open_read_method(store_cls):
    store = store_cls("a_product")
    with pytest.raises(StoreNotOpenError):
        store["a_group"]

    with pytest.raises(StoreNotOpenError):
        store.is_group("a_group")

    with pytest.raises(StoreNotOpenError):
        store.is_variable("a_group")

    with pytest.raises(StoreNotOpenError):
        len(store)

    with pytest.raises(StoreNotOpenError):
        set(store.iter("a_group"))

    with pytest.raises(StoreNotOpenError):
        for _ in store:
            continue

    with pytest.raises(StoreNotOpenError):
        store.close()


@pytest.mark.unit
@pytest.mark.parametrize(
    "store_cls",
    [
        EOZarrStore,
        EONetCDFStore,
        EOSafeStore,
        EOCogStore,
    ],
)
def test_store_must_be_open_write_method(store_cls):
    store = store_cls("a_product")
    with pytest.raises(StoreNotOpenError):
        store["a_group"] = EOGroup(variables={})

    with pytest.raises(StoreNotOpenError):
        store.write_attrs("a_group", attrs={})


@pytest.mark.unit
@pytest.mark.parametrize(
    "store",
    [
        EOZarrStore(_FILES["zarr"]),
        EONetCDFStore(_FILES["netcdf"]),
    ],
)
def test_store_structure(dask_client_all, store: EOProductStore):
    with open_store(store, mode="w"):
        store["a_group"] = EOGroup()
        store["another_one"] = EOGroup()
        store["a_final_one"] = EOGroup()

        assert isinstance(store["a_group"], EOGroup)
        assert isinstance(store["another_one"], EOGroup)
        assert isinstance(store["a_final_one"], EOGroup)

        assert store.is_group("another_one")
        assert not store.is_variable("another_one")


@pytest.mark.unit
@pytest.mark.filterwarnings("error")
@pytest.mark.parametrize(
    "store, exceptions",
    [
        (EOZarrStore(zarr.MemoryStore()), (AlreadyOpen, StoreNotOpenError)),
        (EONetCDFStore(_FILES["netcdf"]), (AlreadyOpen, StoreNotOpenError)),
    ],
)
def test_open_close_already(store, exceptions):
    with open_store(store, mode="w"):
        with pytest.raises(exceptions[0]):
            store.open()
    with pytest.raises(exceptions[1]):
        store.close()


@pytest.mark.unit
@pytest.mark.parametrize(
    "store, ok_formats",
    [
        (EOZarrStore, ("", ".zarr")),
        (EONetCDFStore, (".nc",)),
        (EOSafeStore, (".SAFE", ".SEN3")),
        (EOCogStore, (".cogs",)),
        (ManifestStore, ()),
        (EORasterIOAccessor, (".jp2", ".tiff")),
        (EOGribAccessor, (".grib",)),
        (XMLAnglesAccessor, ()),
        (XMLTPAccessor, ()),
    ],
)
def test_guess_read_format(store, ok_formats):
    all_guessed_formats = (
        "",
        ".cog",
        ".cogs",
        ".false",
        ".grib",
        ".jp2",
        ".json",
        ".nc",
        ".SAFE",
        ".SEN3",
        ".tiff",
        ".zarr",
    )
    for format in ok_formats:
        assert format in all_guessed_formats
    for format in all_guessed_formats:
        assert store.guess_can_read(f"file{format}") == (format in ok_formats)


@pytest.mark.unit
def test_mtd_store_must_be_open():
    """Given a manifest store, when accessing items inside it without previously opening it,
    the function must raise a StoreNotOpenError error.
    """
    store = ManifestStore(_FILES["json"])
    with pytest.raises(StoreNotOpenError):
        store["a_group"]

    with pytest.raises(StoreNotOpenError):
        for _ in store:
            continue


@pytest.mark.unit
def test_init_manifest_store():
    """Given a manifest store, with an XML file path as URL,
    the manifest's url must match the one given.
    """
    url = "/root/tmp"
    manifest = ManifestStore(url)
    assert manifest.url == url


@pytest.mark.unit
@pytest.mark.parametrize(
    "config, exception_type",
    [
        ({"mapping": {}}, TypeError),
        ({"namespaces": {}}, TypeError),
        ({"namespaces": {}, "mapping": {}}, FileNotFoundError),
    ],
)
def test_open_manifest_store(config: Optional[dict], exception_type: Exception):
    """Given a manifest store, without passing configuration parameters
    the function must raise a MissingConfigurationParameter error.
    """
    store = ManifestStore(_FILES["json"])
    with pytest.raises(exception_type):
        store.open(**config)


@pytest.mark.unit
def test_close_manifest_store():
    """Given a manifest store, when trying to close it while not previously opening it,
    the function must raise a StoreNotOpen error.
    """
    store = ManifestStore(_FILES["json"])
    with pytest.raises(StoreNotOpenError):
        store.close()


@pytest.mark.need_files
@pytest.mark.integration
def test_retrieve_from_manifest_store(
    dask_client_all,
    S3_OL_1_EFR,
    S3_OL_1_EFR_MAPPING: str,
    tmp_path: pathlib.Path,
):
    """Tested on 24th of February on data coming from
    S3A_OL_1_EFR____20220116T092821_20220116T093121_20220117T134858_0179_081_036_2160_LN1_O_NT_002.SEN3
    Given a manifest XML file from a Legacy product and a mapping file,
    the CF and respectively OM_EOP attributes computed by the manifest store
    must match the ones expected.
    """
    import json

    fsmap = fsspec.get_mapper(S3_OL_1_EFR)
    manifest_name = "xfdumanifest.xml"
    manifest_path = tmp_path / manifest_name
    for key in fsmap:
        if key.endswith(manifest_name):
            manifest_path.write_bytes(fsmap[key])

    manifest = ManifestStore(manifest_path)

    mapping_file = open(S3_OL_1_EFR_MAPPING)
    map_olci = json.load(mapping_file)
    config = {"namespaces": map_olci["namespaces"], "mapping": map_olci["metadata_mapping"]}
    with open_store(manifest, **config):
        eog = manifest[""]
        with pytest.raises(KeyError):
            manifest["error"]
    assert isinstance(eog, EOGroup)
    returned_cf = eog.attrs["CF"]
    returned_om_eop = eog.attrs["OM_EOP"]

    assert_issubdict(
        returned_cf,
        {
            "title": S3_OL_1_EFR.split("/")[-1].replace(".zip", ".SEN3"),
            "institution": "European Space Agency, Land OLCI Processing and Archiving Centre [LN1]",
            "source": "Sentinel-3A OLCI Ocean Land Colour Instrument",
            "comment": "Operational",
            "references": ",".join(
                [
                    "https://sentinels.copernicus.eu/web/sentinel/missions/sentinel-2",
                    " https://sentinels.copernicus.eu/web/sentinel/user-guides/sentinel-2-msi/processing-levels/level-1",  # noqa
                ],
            ),
            "Conventions": "CF-1.9",
        },
    ) and ("history" in returned_cf)

    phenomenon_time = returned_om_eop.get("phenomenonTime", {})
    import re
    from datetime import datetime

    assert all(datetime.strptime(phenomenon_time[p], "%Y-%m-%dT%H:%M:%S.%fZ") for p in ("beginPosition", "endPosition"))

    acq_parameter = returned_om_eop.get("procedure", {}).get("acquistionParameters", {})

    assert_issubdict(
        returned_om_eop.get("procedure", {}),
        {
            "platform": {"shortName": "Sentinel-3", "serialIdentifier": "A"},
            "instrument": {"shortName": "OLCI"},
            "sensor": {"sensorType": "OPTICAL", "operationalMode": "EO"},
        },
    )
    assert acq_parameter.get("orbitNumber").isnumeric() and acq_parameter.get("orbitDirection") == "descending"

    assert datetime.strptime(returned_om_eop.get("resultTime", {}).get("timePosition", ""), "%Y%m%dT%H%M%S")
    assert (
        re.match(
            r"POLYGON\(\((-?\d*\.\d* -?\d*\.\d*(, )?)*\)\)",
            returned_om_eop.get("featureOfInterest", {}).get("multiExtentOf", ""),
        )
        is not None
    )
    assert_issubdict(
        returned_om_eop,
        {
            "result": {
                "product": {
                    "fileName": ",".join(
                        [
                            "./Oa01_radiance.nc",
                            "./Oa02_radiance.nc",
                            "./Oa03_radiance.nc",
                            "./Oa04_radiance.nc",
                            "./Oa05_radiance.nc",
                            "./Oa06_radiance.nc",
                            "./Oa07_radiance.nc",
                            "./Oa08_radiance.nc",
                            "./Oa09_radiance.nc",
                            "./Oa10_radiance.nc",
                            "./Oa11_radiance.nc",
                            "./Oa12_radiance.nc",
                            "./Oa13_radiance.nc",
                            "./Oa14_radiance.nc",
                            "./Oa15_radiance.nc",
                            "./Oa16_radiance.nc",
                            "./Oa17_radiance.nc",
                            "./Oa18_radiance.nc",
                            "./Oa19_radiance.nc",
                            "./Oa20_radiance.nc",
                            "./Oa21_radiance.nc",
                            "./geo_coordinates.nc",
                            "./instrument_data.nc",
                            "./qualityFlags.nc",
                            "./removed_pixels.nc",
                            "./tie_geo_coordinates.nc",
                            "./tie_geometries.nc",
                            "./tie_meteo.nc",
                            "./time_coordinates.nc",
                        ],
                    ),
                    "timeliness": "NT",
                },
            },
        },
    )

    metadata_property = returned_om_eop.get("metadataProperty", {})
    assert_issubdict(
        metadata_property,
        {
            "identifier": S3_OL_1_EFR.split("/")[-1].replace(".zip", ".SEN3"),
            "acquisitionType": "Operational",
            "productType": "OL_1_EFR___",
            "status": "ARCHIVED",
            "productQualityStatus": "PASSED",
        },
    )
    assert len(metadata_property.get("productQualityDegradationTag", "")) > 0

    assert datetime.strptime(metadata_property.get("creationDate", ""), "%Y%m%dT%H%M%S")
    downlinked_to = metadata_property.get("downlinkedTo", {})
    assert datetime.strptime(downlinked_to.get("acquisitionDate", ""), "%Y-%m-%dT%H:%M:%S.%fZ")
    assert downlinked_to.get("acquisitionStation", "") == "CGS"

    processing_map = metadata_property.get("processing", {})
    assert processing_map["processorName"] == "PUG"
    assert processing_map["processingCenter"] == "Land OLCI Processing and Archiving Centre [LN1]"
    assert re.match(r"\d{1,2}\.\d{2}", processing_map["processorVersion"])
    assert datetime.strptime(processing_map["processingDate"], "%Y-%m-%dT%H:%M:%S.%f")


_FORMAT = {
    EOZarrStore: "zarr",
    EONetCDFStore: "netcdf",
}


@pytest.mark.unit
@given(
    st.sampled_from(couple_combinaison_from(elements=[EOZarrStore, EONetCDFStore])),
)
def test_convert(dask_client_all, read_write_stores):
    cls_read_store, cls_write_store = read_write_stores
    read_store = cls_read_store(_FILES[f"{_FORMAT[cls_read_store]}0"])
    write_store = cls_write_store(_FILES[f"{_FORMAT[cls_write_store]}1"])

    product = init_product("a_product", storage=read_store)
    with open_store(product, mode="w"):
        product.write()
    new_product = EOProduct("new_one", storage=convert(read_store, write_store))
    with open_store(new_product, mode="r"):
        new_product["measurements"]
        new_product["coordinates"]


@pytest.mark.unit
@pytest.mark.parametrize(
    "store_cls, format_file, params",
    [
        (EORasterIOAccessor, "tiff", {}),
        (EORasterIOAccessor, "jp2", {}),
    ],
)
def test_rasters(dask_client_all, store_cls: type[EORasterIOAccessor], format_file: str, params: dict[str, Any]):
    file_name = f"a_file.{format_file}"
    raster = store_cls(file_name)

    with patch("rioxarray.open_rasterio") as mock_function:
        data_val = [[1, 2, 3], [3, 4, 5], [6, 7, 8]]
        coord_a = [1, 2, 4]
        coord_b = [14, 5, 7]
        mock_function.return_value = xarray.DataArray(
            data_val,
            coords={
                "a": coord_a,
                "b": coord_b,
            },
        )
        with open_store(raster, mode="r", **params):
            value = raster[""]
            assert isinstance(value, EOGroup)
            assert sum([1 for _ in raster]) == len(raster)

            assert isinstance(value["value"], EOVariable)
            assert np.array_equal(value["value"]._data, data_val)

            assert isinstance(raster["value"], EOVariable)
            assert np.array_equal(value["value"]._data, data_val)
            assert raster.is_variable("value")
            assert not raster.is_group("value")

            assert isinstance(raster["coordinates"], EOGroup)
            assert raster.is_group("coordinates")
            assert not raster.is_variable("coordinates")

            assert isinstance(raster["coordinates"]["a"], EOVariable)
            assert np.array_equal(raster["coordinates"]["a"]._data, coord_a)
            assert np.array_equal(raster["coordinates/a"]._data, coord_a)

            assert isinstance(raster["coordinates"]["b"], EOVariable)
            assert np.array_equal(raster["coordinates"]["b"]._data, coord_b)
            assert np.array_equal(raster["coordinates/b"]._data, coord_b)

            assert len([i for i in raster.iter("coordinates")]) == 2
            assert len([i for i in raster.iter("value")]) == 0

            not_existing_key = "not_existing_key"
            with pytest.raises(KeyError):
                raster[not_existing_key]
            assert not raster.is_group(not_existing_key)
            assert not raster.is_variable(not_existing_key)

        for return_val in [xarray.Dataset(data_vars={"a": xarray.DataArray()}), [xarray.Dataset()]]:
            mock_function.return_value = return_val
            with open_store(raster, mode="r", **params):
                with pytest.raises(NotImplementedError):
                    raster[""]
                with pytest.raises(NotImplementedError):
                    [i for i in raster.iter("")]
                with pytest.raises(NotImplementedError):
                    [i for i in raster.iter("not_implemeted")]

            with pytest.raises(StoreNotOpenError):
                raster.close()


@pytest.mark.unit
@pytest.mark.parametrize(
    "product, fakefilename, open_kwargs",
    [
        (EOProduct("", storage="s3://a_simple_zarr.zarr"), lazy_fixture("zarr_file"), S3_CONFIG_FAKE),
        (
            EOProduct("", storage="zip::s3://a_simple_zarr.zarr"),
            lazy_fixture("zarr_file"),
            dict(s3=S3_CONFIG_FAKE),
        ),
    ],
)
def test_zarr_open_on_different_fs(dask_client_all, product: EOProduct, fakefilename: str, open_kwargs: dict[str, Any]):
    with patch("dask.array.core.get_mapper") as mock_dask:
        with patch("fsspec.get_mapper") as mock_zarr:
            mock_dask.return_value = fsspec.FSMap(fakefilename, LocalFileSystem())
            mock_zarr.return_value = fsspec.FSMap(fakefilename, LocalFileSystem())
            with product.open(storage_options=open_kwargs):
                product.load()
            assert mock_zarr.call_count == 1
            mock_zarr.assert_called_with(product.store.url, **open_kwargs)
            assert mock_dask.call_count == 10


@pytest.mark.real_s3
@pytest.mark.unit
@pytest.mark.parametrize(
    "store, path, open_kwargs",
    [
        (EOZarrStore, "zip::s3://eopf/cpm/test_data/olci_zarr_test.zip", dict(s3=S3_CONFIG_REAL)),
        (EOZarrStore, "s3://eopf/cpm/test_data/olci_zarr_test.zarr/", S3_CONFIG_REAL),
        (EONetCDFStore, "s3://eopf/cpm/test_data/olci_netcdf_test.nc", S3_CONFIG_REAL),
        (
            EOSafeStore,
            "zip::s3://eopf/cpm/test_data/"
            + "S3A_OL_1_EFR____20200101T101517_20200101T101817_20200102T141102_0179_053_179_2520_LN1_O_NT_002.zip",
            dict(s3=S3_CONFIG_REAL),
        ),
        (EOCogStore, "s3://eopf/cpm/test_data/OLCI_COG", S3_CONFIG_REAL),
    ],
)
def test_read_real_s3(dask_client_all, store: type, path: str, open_kwargs: dict[str, Any]):
    product = EOProduct("s3_test_product", storage=store(path))
    with product.open(storage_options=open_kwargs):
        product.load()


@pytest.mark.unit
@pytest.mark.parametrize(
    "w_store, w_path, w_kwargs",
    [
        (EOZarrStore, "s3://eopf/cpm/test_data/tmp/olci_zarr_test_cpy.zarr/", S3_CONFIG_REAL),
    ],
)
@pytest.mark.real_s3
def test_write_real_s3(dask_client_all, w_store: type, w_path: str, w_kwargs: dict[str, Any]):
    in_store = EOZarrStore("zip::s3://eopf/cpm/test_data/olci_zarr_test.zip")
    out_store = w_store(w_path)
    convert(in_store, out_store, dict(storage_options=dict(s3=S3_CONFIG_REAL)), dict(storage_options=w_kwargs))


@pytest.mark.unit
@pytest.mark.parametrize(
    "store_cls, format_file",
    [
        (EOCogStore, "cog"),
    ],
)
<<<<<<< HEAD
def test_cog_store(store_cls: type[EOCogStore], format_file: str):
=======
def test_patch_cog_store(store_cls: type[EOCogStore], format_file: str):
    assert store_cls.guess_can_read("some_file.cogs")
    assert not store_cls.guess_can_read("some_other_file.false")
    assert not store_cls.guess_can_read("some_other_file.cog")
    assert not store_cls.guess_can_read("some_other_file.nc")
>>>>>>> 83356a3e
    cog = store_cls(_FILES["cog"])
    with pytest.raises(ValueError):
        cog.open(mode="r+")

    data_val = [[1, 2, 3], [3, 4, 5], [6, 7, 8]]
    complex_data_val = [[[1, 2, 3], [3, 4, 5], [6, 7, 8]], [[1, 2, 3], [3, 4, 5], [6, 7, 8]]]
    coord_a = [1, 2, 4]
    coord_b = [5, 6, 7]

    with (
        patch("xarray.DataArray.rio.to_raster") as mock_raster,
        patch("eopf.product.store.EONetCDFStore.__setitem__") as mock_netcdf,
    ):
        with open_store(cog, mode="w"):
            cog["var1"] = EOVariable(data=xarray.DataArray(data_val, coords={"x": coord_a, "y": coord_b}))
            assert mock_raster.call_count == 1
            cog["group0"] = EOGroup(
                variables={"var2": EOVariable(data=xarray.DataArray(data_val, coords={"x": coord_a, "y": coord_b}))},
            )

            cog.write_attrs("", {"a": "b"})
            assert mock_raster.call_count == 2
            assert mock_netcdf.call_count == 0
            cog["var1"] = EOVariable(data=xarray.DataArray(complex_data_val))
            assert mock_raster.call_count == 2
            assert mock_netcdf.call_count == 1
            with pytest.raises(NotImplementedError):
                cog["anything"] = "something"

    with pytest.raises(NotImplementedError):
        cog.open(mode="r")
        cog.write_attrs("", {})


@pytest.mark.real_s3
@pytest.mark.unit
@pytest.mark.parametrize(
    "store, path, open_kwargs",
    [
        (EOCogStore, "s3://eopf/cpm/test_data/OLCI_COG", S3_CONFIG_REAL),
    ],
)
def test_s3_reading_cog_store(dask_client_all, store: type, path: str, open_kwargs: dict[str, Any]):
    cog_store = store(path)
    product = EOProduct("s3_test_product", storage=cog_store)
    with product.open(storage_options=open_kwargs):
        product.load()
        # Test getitem
        assert isinstance(product["conditions/geometry/altitude"], EOVariable)
        assert isinstance(product["conditions/geometry"], EOGroup)
        with pytest.raises(KeyError):
            product["invalid_key"]
        # Test iter
        expected_top_level_groups = ["conditions", "coordinates", "measurements", "quality"]
        actual_top_level_groups = [str(x) for x in cog_store.iter("")]
        assert expected_top_level_groups == actual_top_level_groups

        # Test len
        assert len(product) == len(expected_top_level_groups)


@pytest.mark.need_files
@pytest.mark.integration
@pytest.mark.parametrize(
    "store, legacy_product_path, write_target",
    [
        (
            EOCogStore,
            lazy_fixture("S3_OLCI_L1_EFR"),
            "data/test_cog",
        ),
    ],
)
def test_convert_cog_store(store, legacy_product_path, write_target):
    safe_store = EOSafeStore(legacy_product_path)
    cog_store = store(write_target)
    # Convert legacy product stored in safe_store to cog_store
    convert(safe_store, cog_store)

    product = EOProduct("cog_product", storage=cog_store)
    with product.open():
        product.load()

    with pytest.raises(ValueError):
        cog_store.open(mode="incorrect_mode")

    # Test is group, is variable
    with product.open(mode="r"):
        assert cog_store.is_group("conditions/geometry")
        assert not cog_store.is_variable("conditions/geometry")
        assert cog_store.is_variable("conditions/geometry/altitude.cog")
        assert not cog_store.is_group("conditions/geometry/altitude.cog")

    # Test getitem
    # Try to get an item when mode is set to write
    with pytest.raises(NotImplementedError):
        cog_store.open(mode="w")
        data = cog_store[""]  # noqa

    # Test if returned output of getitem is EOGroup or EOVariable
    cog_store.open(mode="r")
    assert isinstance(cog_store[""], EOGroup)
    assert isinstance(cog_store["conditions/geometry/altitude"], EOVariable)
    cog_store.close()

    # Try to get an item with an incorrect key
    with pytest.raises(KeyError):
        cog_store["some_incorrect_path"]

    # Test iter, iterate over top level and check results
    expected_top_level_groups = ["conditions", "measurements", "coordinates", "quality"]
    actual_top_level_groups = [group_name for group_name in cog_store.iter("")]
    assert set(expected_top_level_groups).issubset(actual_top_level_groups)
    # Test iter, iterate over an directory, and check variables
    expected_geometry_variables = ["saa", "oaa", "oza", "altitude", "sza"]
    actual_geometry_variables = [variable for variable in cog_store.iter("conditions/geometry")]
    assert set(expected_geometry_variables).issubset(actual_geometry_variables)
    # Try to iterate over an incorrect path
    with pytest.raises(FileNotFoundError):
        incorrect_variables = [idx for idx in cog_store.iter("some_incorrect_path")]  # noqa

    # Test len, when store is opened in writing mode
    with pytest.raises(NotImplementedError):
        cog_store.open(mode="w")
        top_level_len = len(cog_store)  # noqa
        cog_store.close()

    cog_store.open(mode="r")
    assert len(cog_store) == len(expected_top_level_groups)
    cog_store.close()

    # Test setitem

    # Try to set an item when open mode is reading
    with pytest.raises(NotImplementedError):
        cog_store.open(mode="r")
        cog_store["name"] = EOVariable("name", data=[])
        cog_store.close()

    # Try to set an item when item type is not EOV, EOG, DataArray
    with pytest.raises(NotImplementedError):
        cog_store.open(mode="w")
        cog_store["name"] = "incorrect_data_type"

    # Set an empty EOGroup and verify on disk
    import os

    cog_store.open(mode="w")
    cog_store["empty_group"] = EOGroup("empty_group")
    assert os.path.isdir(f"{write_target}/empty_group")
    cog_store.close()

    cog_store.open(mode="r")
    assert cog_store.is_group("empty_group")
    cog_store.close()
    # Set EOV with data, open in write mode and use setitem to write them
    cog_store.open(mode="w")
    a_var, a_data = "a", EOVariable(data=[1, 2, 3])
    b_var, b_data = "b", EOVariable(data=[4, 5, 6])
    c_var, c_data = "c", EOVariable(data=[7, 8, 9])
    cog_store["full_group"] = EOGroup("full_group", variables={a_var: a_data, b_var: b_data, c_var: c_data})
    cog_store.close()
    # Reopen in reading mode and check if groups are correctly written using os.path
    cog_store.open(mode="r")
    assert os.path.isdir(f"{write_target}/full_group")
    assert cog_store.is_group("full_group")
    # Check if variables are written as netcdf files on disk, and stored EOVariable(s)
    for target in ["a", "b", "c"]:
        path = f"full_group/{target}"
        assert isinstance(cog_store[path], EOVariable)
        assert os.path.isfile(f"{write_target}/{path}.nc")
    # Check variables data using standard netcdf4 module, dataset["variable"][:] outputs variable dataarray
    from netCDF4 import Dataset

    var_a_ds = Dataset(f"{write_target}/full_group/a.nc")
    assert (var_a_ds[a_var][:] == a_data._data).all()
    var_b_ds = Dataset(f"{write_target}/full_group/b.nc")
    assert (var_b_ds[b_var][:] == b_data._data).all()
    var_c_ds = Dataset(f"{write_target}/full_group/c.nc")
    assert (var_c_ds[c_var][:] == c_data._data).all()
    cog_store.close()

    # $write_target should be removed<|MERGE_RESOLUTION|>--- conflicted
+++ resolved
@@ -772,15 +772,7 @@
         (EOCogStore, "cog"),
     ],
 )
-<<<<<<< HEAD
-def test_cog_store(store_cls: type[EOCogStore], format_file: str):
-=======
 def test_patch_cog_store(store_cls: type[EOCogStore], format_file: str):
-    assert store_cls.guess_can_read("some_file.cogs")
-    assert not store_cls.guess_can_read("some_other_file.false")
-    assert not store_cls.guess_can_read("some_other_file.cog")
-    assert not store_cls.guess_can_read("some_other_file.nc")
->>>>>>> 83356a3e
     cog = store_cls(_FILES["cog"])
     with pytest.raises(ValueError):
         cog.open(mode="r+")
