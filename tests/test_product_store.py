import os
import os.path
import shutil
from typing import Any, Optional
from unittest.mock import patch

import fsspec
import hypothesis.strategies as st
import numpy as np
import pytest
import xarray
import zarr
from fsspec.implementations.local import LocalFileSystem
from hypothesis import given
from pytest_lazyfixture import lazy_fixture

from eopf.exceptions import StoreNotOpenError
from eopf.exceptions.warnings import AlreadyOpen
from eopf.product.conveniences import init_product, open_store
from eopf.product.core import EOGroup, EOProduct, EOVariable
from eopf.product.store import (
    EONetCDFStore,
    EOProductStore,
    EOSafeStore,
    EOZarrStore,
    convert,
)
from eopf.product.store.cog import EOCogStore
from eopf.product.store.grib import EOGribAccessor
from eopf.product.store.manifest import ManifestStore
from eopf.product.store.rasterio import EORasterIOAccessor
from eopf.product.store.wrappers import (
    FromAttributesToFlagValueAccessor,
    FromAttributesToVariableAccessor,
)
from eopf.product.store.xml_accessors import XMLAnglesAccessor, XMLTPAccessor

from .decoder import Netcdfdecoder
from .utils import (
    S3_CONFIG_FAKE,
    S3_CONFIG_REAL,
    assert_contain,
    assert_has_coords,
    couple_combinaison_from,
)

_FILES = {
    "netcdf": "test_ncdf_file_.nc",
    "netcdf0": "test_ncdf_read_file_.nc",
    "netcdf1": "test_ncdf_write_file_.nc",
    "json": "test_metadata_file_.json",
    "zarr": "test_zarr_files_.zarr",
    "zarr0": "test_zarr_read_files_.zarr",
    "zarr1": "test_zarr_write_files_.zarr",
    "cog": "test_cog.cog",
}


# needed because Netcdf4 have no convenience way to test without create a file ...
@pytest.fixture(autouse=True)
def cleanup_files():
    yield
    for file in _FILES.values():
        if os.path.isfile(file):
            try:
                os.remove(file)
            except PermissionError:
                pass
        if os.path.isdir(file):
            shutil.rmtree(file)


@pytest.fixture
def zarr_file(OUTPUT_DIR: str):
    file_name = f"file://{os.path.join(OUTPUT_DIR, _FILES['zarr'])}"
    dims = "_ARRAY_DIMENSIONS"

    root = zarr.open(file_name, mode="w")
    root.attrs["top_level"] = True
    root.create_group("coordinates")

    root["coordinates"].attrs["description"] = "coordinates Data Group"
    root["coordinates"].create_group("grid")
    root["coordinates"].create_group("tie_point")
    xarray.Dataset(
        {"radiance": (("rows", "columns"), np.zeros((2, 3))), "orphan": (("depths", "length"), np.zeros((2, 3)))},
    ).to_zarr(
        store=f"{file_name}/coordinates/grid",
        mode="a",
    )
    xarray.Dataset(
        {"radiance": (("rows", "columns"), np.zeros((2, 3))), "orphan": (("depths", "length"), np.zeros((2, 3)))},
    ).to_zarr(
        store=f"{file_name}/coordinates/tie_point",
        mode="a",
    )

    root.create_group("measurements")
    root["measurements"].attrs["description"] = "measurements Data Group"
    root["measurements"].create_group("geo_position")
    root["measurements"]["geo_position"].create_group("altitude")
    root["measurements"]["geo_position"].create_group("latitude")
    root["measurements"]["geo_position"].create_group("longitude")

    xarray.Dataset(
        {
            "polarian": xarray.DataArray([[12, 4], [3, 8]], attrs={dims: ["rows", "dim2"]}),
            "cartesian": xarray.DataArray([[5, -3], [-55, 66]], attrs={dims: ["rows", "dim2"]}),
        },
    ).to_zarr(store=f"{file_name}/measurements/geo_position/altitude", mode="a")
    xarray.Dataset(
        {
            "polarian": xarray.DataArray([[1, 2], [3, 4]], attrs={dims: ["rows", "dim2"]}),
            "cartesian": xarray.DataArray([[9, 7], [-12, 81]], attrs={dims: ["rows", "dim2"]}),
        },
    ).to_zarr(store=f"{file_name}/measurements/geo_position/latitude", mode="a")
    xarray.Dataset(
        {
            "polarian": xarray.DataArray([[6, 7, 8], [2, 1, -6]], attrs={dims: ["rows", "columns"]}),
            "cartesian": xarray.DataArray([[25, 0, 11], [-5, 72, 44]], attrs={dims: ["rows", "columns"]}),
        },
    ).to_zarr(store=f"{file_name}/measurements/geo_position/longitude", mode="a")
    zarr.consolidate_metadata(root.store)
    return file_name


@pytest.mark.unit
def test_load_product_from_zarr(dask_client_all, zarr_file: str):
    product = EOProduct("a_product", storage=zarr_file)
    with product.open(mode="r"):
        product.load()

    assert product.attrs["top_level"]
    assert product.attributes == product.attrs

    assert_contain(product, "coordinates", EOGroup)
    assert product["coordinates"].attrs["description"] == "coordinates Data Group"
    assert_contain(product.coordinates, "grid", EOGroup, "/coordinates/")
    assert_contain(product.coordinates.grid, "radiance", EOVariable, "/coordinates/grid/")
    assert_contain(product.coordinates.grid, "orphan", EOVariable, "/coordinates/grid/")
    assert_contain(product.coordinates, "tie_point", EOGroup, "/coordinates/")
    assert_contain(product.coordinates.tie_point, "radiance", EOVariable, "/coordinates/tie_point/")
    assert_contain(product.coordinates.tie_point, "orphan", EOVariable, "/coordinates/tie_point/")

    assert_contain(product, "measurements", EOGroup)
    assert product["measurements"].attrs["description"] == "measurements Data Group"
    assert_contain(product.measurements, "geo_position", EOGroup, "/measurements/")
    assert_contain(product.measurements.geo_position, "altitude", EOGroup, "/measurements/geo_position/")
    assert_contain(product.measurements.geo_position, "latitude", EOGroup, "/measurements/geo_position/")
    assert_contain(product.measurements.geo_position, "longitude", EOGroup, "/measurements/geo_position/")

    assert_contain(
        product.measurements.geo_position.altitude,
        "polarian",
        EOVariable,
        "/measurements/geo_position/altitude/",
    )
    coords = ["/coordinates/grid/radiance", "/coordinates/tie_point/radiance"]
    assert_has_coords(product.measurements.geo_position.altitude.polarian, coords)
    assert_contain(
        product.measurements.geo_position.altitude,
        "cartesian",
        EOVariable,
        "/measurements/geo_position/altitude/",
    )
    assert_has_coords(product.measurements.geo_position.altitude.cartesian, coords)

    assert_contain(
        product.measurements.geo_position.latitude,
        "polarian",
        EOVariable,
        "/measurements/geo_position/latitude/",
    )
    assert_has_coords(product.measurements.geo_position.latitude.polarian, coords)
    assert_contain(
        product.measurements.geo_position.latitude,
        "cartesian",
        EOVariable,
        "/measurements/geo_position/latitude/",
    )
    assert_has_coords(product.measurements.geo_position.latitude.cartesian, coords)

    assert_contain(
        product.measurements.geo_position.longitude,
        "polarian",
        EOVariable,
        "/measurements/geo_position/longitude/",
    )
    assert_has_coords(product.measurements.geo_position.longitude.polarian, coords)
    assert_contain(
        product.measurements.geo_position.longitude,
        "cartesian",
        EOVariable,
        "/measurements/geo_position/longitude/",
    )
    assert_has_coords(product.measurements.geo_position.longitude.cartesian, coords)

    with pytest.raises(KeyError):
        assert_contain(product, "measurements/group2", EOGroup)
    with pytest.raises(KeyError):
        assert_contain(product, "measurements/group1/variable_d", EOVariable)

    with (product.open(mode="r"), pytest.raises(TypeError)):
        product.store["an_utem"] = "A_Value"


@pytest.mark.unit
@pytest.mark.parametrize(
    "store, readable, writable, listable, erasable",
    [
        (EOZarrStore(zarr.MemoryStore()), True, True, True, True),
        (EONetCDFStore(_FILES["netcdf"]), True, True, True, True),
        (EORasterIOAccessor("a.jp2"), True, False, True, False),
    ],
)
def test_check_capabilities(store, readable, writable, listable, erasable):
    assert store.is_readable == readable
    assert store.is_writeable == writable
    assert store.is_listable == listable
    assert store.is_erasable == erasable


@pytest.mark.unit
@pytest.mark.parametrize(
    "store, decoder_type",
    [
        (EOZarrStore(zarr.MemoryStore()), zarr.open),
        (EONetCDFStore(_FILES["netcdf"]), Netcdfdecoder),
    ],
)
def test_write_stores(dask_client_all, store: EOProductStore, decoder_type: Any):
    with open_store(store, mode="w"):
        store["a_group"] = EOGroup()
        store.write_attrs("a_group", attrs={"description": "value"})
        store["a_group/a_variable"] = EOVariable(data=[])
        store["coordinates/a_coord"] = EOVariable(data=[1, 2, 3], dims=["a"])

    decoder = decoder_type(store.url, mode="r")
    assert dict(decoder["a_group"].attrs) == {"description": "value"}

    assert decoder["a_group"] is not None
    assert decoder["a_group/a_variable"] is not None


@pytest.mark.unit
@pytest.mark.parametrize(
    "store",
    [
        EOZarrStore(zarr.MemoryStore()),
        EONetCDFStore(_FILES["netcdf"]),
    ],
)
def test_read_stores(dask_client_all, store: EOProductStore):
    with open_store(store, mode="w"):
        store["a_group"] = EOGroup()
        store["a_group/a_variable"] = EOVariable(data=[])

    with open_store(store, mode="r"):
        assert isinstance(store["a_group"], EOGroup)
        assert isinstance(store["a_group/a_variable"], EOVariable)
        assert len(store) == 1
        assert "a_group" in [_ for _ in store]
        with pytest.raises(KeyError):
            store["invalid_key"]


@pytest.mark.unit
def test_abstract_store_cant_be_instantiate():
    with pytest.raises(TypeError):
        EOProductStore("not_instantiable")


@pytest.mark.unit
@pytest.mark.parametrize(
    "store_cls",
    [
        EOZarrStore,
        EONetCDFStore,
        EORasterIOAccessor,
        EOSafeStore,
        EOCogStore,
        ManifestStore,
        EORasterIOAccessor,
        EOGribAccessor,
        XMLAnglesAccessor,
        XMLTPAccessor,
        FromAttributesToVariableAccessor,
        FromAttributesToFlagValueAccessor,
    ],
)
def test_store_must_be_open_read_method(store_cls):
    store = store_cls("a_product")
    with pytest.raises(StoreNotOpenError):
        store["a_group"]

    with pytest.raises(StoreNotOpenError):
        store.is_group("a_group")

    with pytest.raises(StoreNotOpenError):
        store.is_variable("a_group")

    with pytest.raises(StoreNotOpenError):
        len(store)

    with pytest.raises(StoreNotOpenError):
        set(store.iter("a_group"))

    with pytest.raises(StoreNotOpenError):
        for _ in store:
            continue

    with pytest.raises(StoreNotOpenError):
        store.close()


@pytest.mark.unit
@pytest.mark.parametrize(
    "store_cls",
    [
        EOZarrStore,
        EONetCDFStore,
        EOSafeStore,
        EOCogStore,
    ],
)
def test_store_must_be_open_write_method(store_cls):
    store = store_cls("a_product")
    with pytest.raises(StoreNotOpenError):
        store["a_group"] = EOGroup(variables={})

    with pytest.raises(StoreNotOpenError):
        store.write_attrs("a_group", attrs={})


@pytest.mark.unit
@pytest.mark.parametrize(
    "store",
    [
        EOZarrStore(_FILES["zarr"]),
        EONetCDFStore(_FILES["netcdf"]),
    ],
)
def test_store_structure(dask_client_all, store: EOProductStore):
    with open_store(store, mode="w"):
        store["a_group"] = EOGroup()
        store["another_one"] = EOGroup()
        store["a_final_one"] = EOGroup()

        assert isinstance(store["a_group"], EOGroup)
        assert isinstance(store["another_one"], EOGroup)
        assert isinstance(store["a_final_one"], EOGroup)

        assert store.is_group("another_one")
        assert not store.is_variable("another_one")


@pytest.mark.unit
@pytest.mark.filterwarnings("error")
@pytest.mark.parametrize(
    "store, exceptions",
    [
        (EOZarrStore(zarr.MemoryStore()), (AlreadyOpen, StoreNotOpenError)),
        (EONetCDFStore(_FILES["netcdf"]), (AlreadyOpen, StoreNotOpenError)),
    ],
)
def test_open_close_already(store, exceptions):
    with open_store(store, mode="w"):
        with pytest.raises(exceptions[0]):
            store.open()
    with pytest.raises(exceptions[1]):
        store.close()


@pytest.mark.unit
@pytest.mark.parametrize(
    "store, ok_formats",
    [
        (EOZarrStore, ("", ".zarr")),
        (EONetCDFStore, (".nc",)),
        (EOSafeStore, (".SAFE", ".SEN3")),
        (EOCogStore, (".cogs",)),
        (ManifestStore, ()),
        (EORasterIOAccessor, (".jp2", ".tiff")),
        (EOGribAccessor, (".grib",)),
        (XMLAnglesAccessor, ()),
        (XMLTPAccessor, ()),
    ],
)
def test_guess_read_format(store, ok_formats):
    all_guessed_formats = (
        "",
        ".cog",
        ".cogs",
        ".false",
        ".grib",
        ".jp2",
        ".json",
        ".nc",
        ".SAFE",
        ".SEN3",
        ".tiff",
        ".zarr",
    )
    for format in ok_formats:
        assert format in all_guessed_formats
    for format in all_guessed_formats:
        assert store.guess_can_read(f"file{format}") == (format in ok_formats)


@pytest.mark.unit
def test_mtd_store_must_be_open():
    """Given a manifest store, when accessing items inside it without previously opening it,
    the function must raise a StoreNotOpenError error.
    """
    store = ManifestStore(_FILES["json"])
    with pytest.raises(StoreNotOpenError):
        store["a_group"]

    with pytest.raises(StoreNotOpenError):
        for _ in store:
            continue


@pytest.mark.unit
def test_init_manifest_store():
    """Given a manifest store, with an XML file path as URL,
    the manifest's url must match the one given.
    """
    url = "/root/tmp"
    manifest = ManifestStore(url)
    assert manifest.url == url


@pytest.mark.unit
@pytest.mark.parametrize(
    "config, exception_type",
    [
        ({"mapping": {}}, TypeError),
        ({"namespaces": {}}, TypeError),
        ({"namespaces": {}, "mapping": {}}, FileNotFoundError),
    ],
)
def test_open_manifest_store(config: Optional[dict], exception_type: Exception):
    """Given a manifest store, without passing configuration parameters
    the function must raise a MissingConfigurationParameter error.
    """
    store = ManifestStore(_FILES["json"])
    with pytest.raises(exception_type):
        store.open(**config)


@pytest.mark.unit
def test_close_manifest_store():
    """Given a manifest store, when trying to close it while not previously opening it,
    the function must raise a StoreNotOpen error.
    """
    store = ManifestStore(_FILES["json"])
    with pytest.raises(StoreNotOpenError):
        store.close()


<<<<<<< HEAD
=======
@pytest.mark.need_files
@pytest.mark.integration
def test_retrieve_from_manifest_store(
    dask_client_all,
    S3_OL_1_EFR,
    S3_OL_1_EFR_MAPPING: str,
    tmp_path: pathlib.Path,
):
    """Tested on 24th of February on data coming from
    S3A_OL_1_EFR____20220116T092821_20220116T093121_20220117T134858_0179_081_036_2160_LN1_O_NT_002.SEN3
    Given a manifest XML file from a Legacy product and a mapping file,
    the CF and respectively OM_EOP attributes computed by the manifest store
    must match the ones expected.
    """
    import json

    fsmap = fsspec.get_mapper(S3_OL_1_EFR)
    manifest_name = "xfdumanifest.xml"
    manifest_path = tmp_path / manifest_name
    for key in fsmap:
        if key.endswith(manifest_name):
            manifest_path.write_bytes(fsmap[key])

    manifest = ManifestStore(manifest_path)

    mapping_file = open(S3_OL_1_EFR_MAPPING)
    map_olci = json.load(mapping_file)
    config = {"namespaces": map_olci["namespaces"], "mapping": map_olci["metadata_mapping"]}
    with open_store(manifest, **config):
        eog = manifest[""]
        with pytest.raises(KeyError):
            manifest["error"]
    assert isinstance(eog, EOGroup)
    returned_cf = eog.attrs["CF"]
    returned_om_eop = eog.attrs["OM_EOP"]

    assert_issubdict(
        returned_cf,
        {
            "title": S3_OL_1_EFR.split("/")[-1].replace(".zip", ".SEN3"),
            "institution": "European Space Agency, Land OLCI Processing and Archiving Centre [LN1]",
            "source": "Sentinel-3A OLCI Ocean Land Colour Instrument",
            "comment": "Operational",
            "references": ",".join(
                [
                    "https://sentinels.copernicus.eu/web/sentinel/missions/sentinel-2",
                    " https://sentinels.copernicus.eu/web/sentinel/user-guides/sentinel-2-msi/processing-levels/level-1",  # noqa
                ],
            ),
            "Conventions": "CF-1.9",
        },
    ) and ("history" in returned_cf)

    phenomenon_time = returned_om_eop.get("phenomenonTime", {})
    import re
    from datetime import datetime

    assert all(datetime.strptime(phenomenon_time[p], "%Y-%m-%dT%H:%M:%S.%fZ") for p in ("beginPosition", "endPosition"))

    acq_parameter = returned_om_eop.get("procedure", {}).get("acquistionParameters", {})

    assert_issubdict(
        returned_om_eop.get("procedure", {}),
        {
            "platform": {"shortName": "Sentinel-3", "serialIdentifier": "A"},
            "instrument": {"shortName": "OLCI"},
            "sensor": {"sensorType": "OPTICAL", "operationalMode": "EO"},
        },
    )
    assert acq_parameter.get("orbitNumber").isnumeric() and acq_parameter.get("orbitDirection") == "descending"

    assert datetime.strptime(returned_om_eop.get("resultTime", {}).get("timePosition", ""), "%Y%m%dT%H%M%S")
    assert (
        re.match(
            r"POLYGON\(\((-?\d*\.\d* -?\d*\.\d*(, )?)*\)\)",
            returned_om_eop.get("featureOfInterest", {}).get("multiExtentOf", ""),
        )
        is not None
    )
    assert_issubdict(
        returned_om_eop,
        {
            "result": {
                "product": {
                    "fileName": ",".join(
                        [
                            "./Oa01_radiance.nc",
                            "./Oa02_radiance.nc",
                            "./Oa03_radiance.nc",
                            "./Oa04_radiance.nc",
                            "./Oa05_radiance.nc",
                            "./Oa06_radiance.nc",
                            "./Oa07_radiance.nc",
                            "./Oa08_radiance.nc",
                            "./Oa09_radiance.nc",
                            "./Oa10_radiance.nc",
                            "./Oa11_radiance.nc",
                            "./Oa12_radiance.nc",
                            "./Oa13_radiance.nc",
                            "./Oa14_radiance.nc",
                            "./Oa15_radiance.nc",
                            "./Oa16_radiance.nc",
                            "./Oa17_radiance.nc",
                            "./Oa18_radiance.nc",
                            "./Oa19_radiance.nc",
                            "./Oa20_radiance.nc",
                            "./Oa21_radiance.nc",
                            "./geo_coordinates.nc",
                            "./instrument_data.nc",
                            "./qualityFlags.nc",
                            "./removed_pixels.nc",
                            "./tie_geo_coordinates.nc",
                            "./tie_geometries.nc",
                            "./tie_meteo.nc",
                            "./time_coordinates.nc",
                        ],
                    ),
                    "timeliness": "NT",
                },
            },
        },
    )

    metadata_property = returned_om_eop.get("metadataProperty", {})
    assert_issubdict(
        metadata_property,
        {
            "identifier": S3_OL_1_EFR.split("/")[-1].replace(".zip", ".SEN3"),
            "acquisitionType": "Operational",
            "productType": "OL_1_EFR___",
            "status": "ARCHIVED",
            "productQualityStatus": "PASSED",
        },
    )
    assert len(metadata_property.get("productQualityDegradationTag", "")) > 0

    assert datetime.strptime(metadata_property.get("creationDate", ""), "%Y%m%dT%H%M%S")
    downlinked_to = metadata_property.get("downlinkedTo", {})
    assert datetime.strptime(downlinked_to.get("acquisitionDate", ""), "%Y-%m-%dT%H:%M:%S.%fZ")
    assert downlinked_to.get("acquisitionStation", "") == "CGS"

    processing_map = metadata_property.get("processing", {})
    assert processing_map["processorName"] == "PUG"
    assert processing_map["processingCenter"] == "Land OLCI Processing and Archiving Centre [LN1]"
    assert re.match(r"\d{1,2}\.\d{2}", processing_map["processorVersion"])
    assert datetime.strptime(processing_map["processingDate"], "%Y-%m-%dT%H:%M:%S.%f")


>>>>>>> 785e4b7d
_FORMAT = {
    EOZarrStore: "zarr",
    EONetCDFStore: "netcdf",
}


@pytest.mark.unit
@given(
    st.sampled_from(couple_combinaison_from(elements=[EOZarrStore, EONetCDFStore])),
)
def test_convert(dask_client_all, read_write_stores):
    cls_read_store, cls_write_store = read_write_stores
    read_store = cls_read_store(_FILES[f"{_FORMAT[cls_read_store]}0"])
    write_store = cls_write_store(_FILES[f"{_FORMAT[cls_write_store]}1"])

    product = init_product("a_product", storage=read_store)
    with open_store(product, mode="w"):
        product.write()
    new_product = EOProduct("new_one", storage=convert(read_store, write_store))
    with open_store(new_product, mode="r"):
        new_product["measurements"]
        new_product["coordinates"]


@pytest.mark.unit
@pytest.mark.parametrize(
    "store_cls, format_file, params",
    [
        (EORasterIOAccessor, "tiff", {}),
        (EORasterIOAccessor, "jp2", {}),
    ],
)
def test_rasters(dask_client_all, store_cls: type[EORasterIOAccessor], format_file: str, params: dict[str, Any]):
    file_name = f"a_file.{format_file}"
    raster = store_cls(file_name)

    with patch("rioxarray.open_rasterio") as mock_function:
        data_val = [[1, 2, 3], [3, 4, 5], [6, 7, 8]]
        coord_a = [1, 2, 4]
        coord_b = [14, 5, 7]
        mock_function.return_value = xarray.DataArray(
            data_val,
            coords={
                "a": coord_a,
                "b": coord_b,
            },
        )
        with open_store(raster, mode="r", **params):
            value = raster[""]
            assert isinstance(value, EOGroup)
            assert sum([1 for _ in raster]) == len(raster)

            assert isinstance(value["value"], EOVariable)
            assert np.array_equal(value["value"]._data, data_val)

            assert isinstance(raster["value"], EOVariable)
            assert np.array_equal(value["value"]._data, data_val)
            assert raster.is_variable("value")
            assert not raster.is_group("value")

            assert isinstance(raster["coordinates"], EOGroup)
            assert raster.is_group("coordinates")
            assert not raster.is_variable("coordinates")

            assert isinstance(raster["coordinates"]["a"], EOVariable)
            assert np.array_equal(raster["coordinates"]["a"]._data, coord_a)
            assert np.array_equal(raster["coordinates/a"]._data, coord_a)

            assert isinstance(raster["coordinates"]["b"], EOVariable)
            assert np.array_equal(raster["coordinates"]["b"]._data, coord_b)
            assert np.array_equal(raster["coordinates/b"]._data, coord_b)

            assert len([i for i in raster.iter("coordinates")]) == 2
            assert len([i for i in raster.iter("value")]) == 0

            not_existing_key = "not_existing_key"
            with pytest.raises(KeyError):
                raster[not_existing_key]
            assert not raster.is_group(not_existing_key)
            assert not raster.is_variable(not_existing_key)

        for return_val in [xarray.Dataset(data_vars={"a": xarray.DataArray()}), [xarray.Dataset()]]:
            mock_function.return_value = return_val
            with open_store(raster, mode="r", **params):
                with pytest.raises(NotImplementedError):
                    raster[""]
                with pytest.raises(NotImplementedError):
                    [i for i in raster.iter("")]
                with pytest.raises(NotImplementedError):
                    [i for i in raster.iter("not_implemeted")]

            with pytest.raises(StoreNotOpenError):
                raster.close()


@pytest.mark.unit
@pytest.mark.parametrize(
    "product, fakefilename, open_kwargs",
    [
        (EOProduct("", storage="s3://a_simple_zarr.zarr"), lazy_fixture("zarr_file"), S3_CONFIG_FAKE),
        (
            EOProduct("", storage="zip::s3://a_simple_zarr.zarr"),
            lazy_fixture("zarr_file"),
            dict(s3=S3_CONFIG_FAKE),
        ),
    ],
)
def test_zarr_open_on_different_fs(dask_client_all, product: EOProduct, fakefilename: str, open_kwargs: dict[str, Any]):
    with patch("dask.array.core.get_mapper") as mock_dask:
        with patch("fsspec.get_mapper") as mock_zarr:
            mock_dask.return_value = fsspec.FSMap(fakefilename, LocalFileSystem())
            mock_zarr.return_value = fsspec.FSMap(fakefilename, LocalFileSystem())
            with product.open(storage_options=open_kwargs):
                product.load()
            assert mock_zarr.call_count == 1
            mock_zarr.assert_called_with(product.store.url, **open_kwargs)
            assert mock_dask.call_count == 10


@pytest.mark.real_s3
@pytest.mark.unit
@pytest.mark.parametrize(
    "store, path, open_kwargs",
    [
        (EOZarrStore, "zip::s3://eopf/cpm/test_data/olci_zarr_test.zip", dict(s3=S3_CONFIG_REAL)),
        (EOZarrStore, "s3://eopf/cpm/test_data/olci_zarr_test.zarr/", S3_CONFIG_REAL),
        (EONetCDFStore, "s3://eopf/cpm/test_data/olci_netcdf_test.nc", S3_CONFIG_REAL),
        (
            EOSafeStore,
            "zip::s3://eopf/cpm/test_data/"
            + "S3A_OL_1_EFR____20200101T101517_20200101T101817_20200102T141102_0179_053_179_2520_LN1_O_NT_002.zip",
            dict(s3=S3_CONFIG_REAL),
        ),
        (EOCogStore, "s3://eopf/cpm/test_data/OLCI_COG", S3_CONFIG_REAL),
    ],
)
def test_read_real_s3(dask_client_all, store: type, path: str, open_kwargs: dict[str, Any]):
    product = EOProduct("s3_test_product", storage=store(path))
    with product.open(storage_options=open_kwargs):
        product.load()


@pytest.mark.unit
@pytest.mark.parametrize(
    "w_store, w_path, w_kwargs",
    [
        (EOZarrStore, "s3://eopf/cpm/test_data/tmp/olci_zarr_test_cpy.zarr/", S3_CONFIG_REAL),
    ],
)
@pytest.mark.real_s3
def test_write_real_s3(dask_client_all, w_store: type, w_path: str, w_kwargs: dict[str, Any]):
    in_store = EOZarrStore("zip::s3://eopf/cpm/test_data/olci_zarr_test.zip")
    out_store = w_store(w_path)
    convert(in_store, out_store, dict(storage_options=dict(s3=S3_CONFIG_REAL)), dict(storage_options=w_kwargs))


@pytest.mark.unit
@pytest.mark.parametrize(
    "store_cls, format_file",
    [
        (EOCogStore, "cog"),
    ],
)
def test_patch_cog_store(store_cls: type[EOCogStore], format_file: str):
    cog = store_cls(_FILES["cog"])
    with pytest.raises(ValueError):
        cog.open(mode="r+")

    data_val = [[1, 2, 3], [3, 4, 5], [6, 7, 8]]
    complex_data_val = [[[1, 2, 3], [3, 4, 5], [6, 7, 8]], [[1, 2, 3], [3, 4, 5], [6, 7, 8]]]
    coord_a = [1, 2, 4]
    coord_b = [5, 6, 7]

    with (
        patch("xarray.DataArray.rio.to_raster") as mock_raster,
        patch("eopf.product.store.EONetCDFStore.__setitem__") as mock_netcdf,
    ):
        with open_store(cog, mode="w"):
            cog["var1"] = EOVariable(data=xarray.DataArray(data_val, coords={"x": coord_a, "y": coord_b}))
            assert mock_raster.call_count == 1
            cog["group0"] = EOGroup(
                variables={"var2": EOVariable(data=xarray.DataArray(data_val, coords={"x": coord_a, "y": coord_b}))},
            )

            cog.write_attrs("", {"a": "b"})
            assert mock_raster.call_count == 2
            assert mock_netcdf.call_count == 0
            cog["var1"] = EOVariable(data=xarray.DataArray(complex_data_val))
            assert mock_raster.call_count == 2
            assert mock_netcdf.call_count == 1
            with pytest.raises(NotImplementedError):
                cog["anything"] = "something"

    with pytest.raises(NotImplementedError):
        cog.open(mode="r")
        cog.write_attrs("", {})


@pytest.mark.real_s3
@pytest.mark.unit
@pytest.mark.parametrize(
    "store, path, open_kwargs",
    [
        (EOCogStore, "s3://eopf/cpm/test_data/OLCI_COG", S3_CONFIG_REAL),
    ],
)
def test_s3_reading_cog_store(dask_client_all, store: type, path: str, open_kwargs: dict[str, Any]):
    cog_store = store(path)
    product = EOProduct("s3_test_product", storage=cog_store)
    with product.open(storage_options=open_kwargs):
        product.load()
        # Test getitem
        assert isinstance(product["conditions/geometry/altitude"], EOVariable)
        assert isinstance(product["conditions/geometry"], EOGroup)
        with pytest.raises(KeyError):
            product["invalid_key"]
        # Test iter
        expected_top_level_groups = ["conditions", "coordinates", "measurements", "quality"]
        actual_top_level_groups = [str(x) for x in cog_store.iter("")]
        assert expected_top_level_groups == actual_top_level_groups

        # Test len
        assert len(product) == len(expected_top_level_groups)


@pytest.mark.need_files
@pytest.mark.integration
@pytest.mark.parametrize(
    "store, legacy_product_path, write_target",
    [
        (
            EOCogStore,
            lazy_fixture("S3_OL_1_EFR"),
            "data/test_cog",
        ),
    ],
)
def test_convert_cog_store(store, legacy_product_path, write_target):
    safe_store = EOSafeStore(legacy_product_path)
    cog_store = store(write_target)
    # Convert legacy product stored in safe_store to cog_store
    convert(safe_store, cog_store)

    product = EOProduct("cog_product", storage=cog_store)
    with product.open():
        product.load()

    with pytest.raises(ValueError):
        cog_store.open(mode="incorrect_mode")

    # Test is group, is variable
    with product.open(mode="r"):
        assert cog_store.is_group("conditions/geometry")
        assert not cog_store.is_variable("conditions/geometry")
        assert cog_store.is_variable("conditions/geometry/altitude.cog")
        assert not cog_store.is_group("conditions/geometry/altitude.cog")

    # Test getitem
    # Try to get an item when mode is set to write
    with pytest.raises(NotImplementedError):
        cog_store.open(mode="w")
        data = cog_store[""]  # noqa

    # Test if returned output of getitem is EOGroup or EOVariable
    cog_store.open(mode="r")
    assert isinstance(cog_store[""], EOGroup)
    assert isinstance(cog_store["conditions/geometry/altitude"], EOVariable)

    # Try to get an item with an incorrect key
    with pytest.raises(KeyError):
        cog_store["some_incorrect_path"]

    # Test iter, iterate over top level and check results
    expected_top_level_groups = ["conditions", "measurements", "coordinates", "quality"]
    actual_top_level_groups = [group_name for group_name in cog_store.iter("")]
    assert set(expected_top_level_groups).issubset(actual_top_level_groups)
    # Test iter, iterate over an directory, and check variables
    expected_geometry_variables = ["saa", "oaa", "oza", "altitude", "sza"]
    actual_geometry_variables = [variable for variable in cog_store.iter("conditions/geometry")]
    assert set(expected_geometry_variables).issubset(actual_geometry_variables)
    # Try to iterate over an incorrect path
    with pytest.raises(FileNotFoundError):
        incorrect_variables = [idx for idx in cog_store.iter("some_incorrect_path")]  # noqa

    cog_store.close()
    # Test len, when store is opened in writing mode
    with pytest.raises(NotImplementedError):
        cog_store.open(mode="w")
        top_level_len = len(cog_store)  # noqa
        cog_store.close()

    cog_store.open(mode="r")
    assert len(cog_store) == len(expected_top_level_groups)
    cog_store.close()

    # Test setitem

    # Try to set an item when open mode is reading
    with pytest.raises(NotImplementedError):
        cog_store.open(mode="r")
        cog_store["name"] = EOVariable("name", data=[])
        cog_store.close()

    # Try to set an item when item type is not EOV, EOG, DataArray
    with pytest.raises(NotImplementedError):
        cog_store.open(mode="w")
        cog_store["name"] = "incorrect_data_type"

    # Set an empty EOGroup and verify on disk
    import os

    cog_store.open(mode="w")
    cog_store["empty_group"] = EOGroup("empty_group")
    assert os.path.isdir(f"{write_target}/empty_group")
    cog_store.close()

    cog_store.open(mode="r")
    assert cog_store.is_group("empty_group")
    cog_store.close()
    # Set EOV with data, open in write mode and use setitem to write them
    cog_store.open(mode="w")
    a_var, a_data = "a", EOVariable(data=[1, 2, 3])
    b_var, b_data = "b", EOVariable(data=[4, 5, 6])
    c_var, c_data = "c", EOVariable(data=[7, 8, 9])
    cog_store["full_group"] = EOGroup("full_group", variables={a_var: a_data, b_var: b_data, c_var: c_data})
    cog_store.close()
    # Reopen in reading mode and check if groups are correctly written using os.path
    cog_store.open(mode="r")
    assert os.path.isdir(f"{write_target}/full_group")
    assert cog_store.is_group("full_group")
    # Check if variables are written as netcdf files on disk, and stored EOVariable(s)
    for target in ["a", "b", "c"]:
        path = f"full_group/{target}"
        assert isinstance(cog_store[path], EOVariable)
        assert os.path.isfile(f"{write_target}/{path}.nc")
    # Check variables data using standard netcdf4 module, dataset["variable"][:] outputs variable dataarray
    from netCDF4 import Dataset

    var_a_ds = Dataset(f"{write_target}/full_group/a.nc")
    assert (var_a_ds[a_var][:] == a_data._data).all()
    var_b_ds = Dataset(f"{write_target}/full_group/b.nc")
    assert (var_b_ds[b_var][:] == b_data._data).all()
    var_c_ds = Dataset(f"{write_target}/full_group/c.nc")
    assert (var_c_ds[c_var][:] == c_data._data).all()
    cog_store.close()

    # $write_target should be removed<|MERGE_RESOLUTION|>--- conflicted
+++ resolved
@@ -459,157 +459,6 @@
         store.close()
 
 
-<<<<<<< HEAD
-=======
-@pytest.mark.need_files
-@pytest.mark.integration
-def test_retrieve_from_manifest_store(
-    dask_client_all,
-    S3_OL_1_EFR,
-    S3_OL_1_EFR_MAPPING: str,
-    tmp_path: pathlib.Path,
-):
-    """Tested on 24th of February on data coming from
-    S3A_OL_1_EFR____20220116T092821_20220116T093121_20220117T134858_0179_081_036_2160_LN1_O_NT_002.SEN3
-    Given a manifest XML file from a Legacy product and a mapping file,
-    the CF and respectively OM_EOP attributes computed by the manifest store
-    must match the ones expected.
-    """
-    import json
-
-    fsmap = fsspec.get_mapper(S3_OL_1_EFR)
-    manifest_name = "xfdumanifest.xml"
-    manifest_path = tmp_path / manifest_name
-    for key in fsmap:
-        if key.endswith(manifest_name):
-            manifest_path.write_bytes(fsmap[key])
-
-    manifest = ManifestStore(manifest_path)
-
-    mapping_file = open(S3_OL_1_EFR_MAPPING)
-    map_olci = json.load(mapping_file)
-    config = {"namespaces": map_olci["namespaces"], "mapping": map_olci["metadata_mapping"]}
-    with open_store(manifest, **config):
-        eog = manifest[""]
-        with pytest.raises(KeyError):
-            manifest["error"]
-    assert isinstance(eog, EOGroup)
-    returned_cf = eog.attrs["CF"]
-    returned_om_eop = eog.attrs["OM_EOP"]
-
-    assert_issubdict(
-        returned_cf,
-        {
-            "title": S3_OL_1_EFR.split("/")[-1].replace(".zip", ".SEN3"),
-            "institution": "European Space Agency, Land OLCI Processing and Archiving Centre [LN1]",
-            "source": "Sentinel-3A OLCI Ocean Land Colour Instrument",
-            "comment": "Operational",
-            "references": ",".join(
-                [
-                    "https://sentinels.copernicus.eu/web/sentinel/missions/sentinel-2",
-                    " https://sentinels.copernicus.eu/web/sentinel/user-guides/sentinel-2-msi/processing-levels/level-1",  # noqa
-                ],
-            ),
-            "Conventions": "CF-1.9",
-        },
-    ) and ("history" in returned_cf)
-
-    phenomenon_time = returned_om_eop.get("phenomenonTime", {})
-    import re
-    from datetime import datetime
-
-    assert all(datetime.strptime(phenomenon_time[p], "%Y-%m-%dT%H:%M:%S.%fZ") for p in ("beginPosition", "endPosition"))
-
-    acq_parameter = returned_om_eop.get("procedure", {}).get("acquistionParameters", {})
-
-    assert_issubdict(
-        returned_om_eop.get("procedure", {}),
-        {
-            "platform": {"shortName": "Sentinel-3", "serialIdentifier": "A"},
-            "instrument": {"shortName": "OLCI"},
-            "sensor": {"sensorType": "OPTICAL", "operationalMode": "EO"},
-        },
-    )
-    assert acq_parameter.get("orbitNumber").isnumeric() and acq_parameter.get("orbitDirection") == "descending"
-
-    assert datetime.strptime(returned_om_eop.get("resultTime", {}).get("timePosition", ""), "%Y%m%dT%H%M%S")
-    assert (
-        re.match(
-            r"POLYGON\(\((-?\d*\.\d* -?\d*\.\d*(, )?)*\)\)",
-            returned_om_eop.get("featureOfInterest", {}).get("multiExtentOf", ""),
-        )
-        is not None
-    )
-    assert_issubdict(
-        returned_om_eop,
-        {
-            "result": {
-                "product": {
-                    "fileName": ",".join(
-                        [
-                            "./Oa01_radiance.nc",
-                            "./Oa02_radiance.nc",
-                            "./Oa03_radiance.nc",
-                            "./Oa04_radiance.nc",
-                            "./Oa05_radiance.nc",
-                            "./Oa06_radiance.nc",
-                            "./Oa07_radiance.nc",
-                            "./Oa08_radiance.nc",
-                            "./Oa09_radiance.nc",
-                            "./Oa10_radiance.nc",
-                            "./Oa11_radiance.nc",
-                            "./Oa12_radiance.nc",
-                            "./Oa13_radiance.nc",
-                            "./Oa14_radiance.nc",
-                            "./Oa15_radiance.nc",
-                            "./Oa16_radiance.nc",
-                            "./Oa17_radiance.nc",
-                            "./Oa18_radiance.nc",
-                            "./Oa19_radiance.nc",
-                            "./Oa20_radiance.nc",
-                            "./Oa21_radiance.nc",
-                            "./geo_coordinates.nc",
-                            "./instrument_data.nc",
-                            "./qualityFlags.nc",
-                            "./removed_pixels.nc",
-                            "./tie_geo_coordinates.nc",
-                            "./tie_geometries.nc",
-                            "./tie_meteo.nc",
-                            "./time_coordinates.nc",
-                        ],
-                    ),
-                    "timeliness": "NT",
-                },
-            },
-        },
-    )
-
-    metadata_property = returned_om_eop.get("metadataProperty", {})
-    assert_issubdict(
-        metadata_property,
-        {
-            "identifier": S3_OL_1_EFR.split("/")[-1].replace(".zip", ".SEN3"),
-            "acquisitionType": "Operational",
-            "productType": "OL_1_EFR___",
-            "status": "ARCHIVED",
-            "productQualityStatus": "PASSED",
-        },
-    )
-    assert len(metadata_property.get("productQualityDegradationTag", "")) > 0
-
-    assert datetime.strptime(metadata_property.get("creationDate", ""), "%Y%m%dT%H%M%S")
-    downlinked_to = metadata_property.get("downlinkedTo", {})
-    assert datetime.strptime(downlinked_to.get("acquisitionDate", ""), "%Y-%m-%dT%H:%M:%S.%fZ")
-    assert downlinked_to.get("acquisitionStation", "") == "CGS"
-
-    processing_map = metadata_property.get("processing", {})
-    assert processing_map["processorName"] == "PUG"
-    assert processing_map["processingCenter"] == "Land OLCI Processing and Archiving Centre [LN1]"
-    assert re.match(r"\d{1,2}\.\d{2}", processing_map["processorVersion"])
-    assert datetime.strptime(processing_map["processingDate"], "%Y-%m-%dT%H:%M:%S.%f")
-
-
->>>>>>> 785e4b7d
 _FORMAT = {
     EOZarrStore: "zarr",
     EONetCDFStore: "netcdf",
