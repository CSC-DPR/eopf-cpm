--- conflicted
+++ resolved
@@ -72,13 +72,6 @@
 @pytest.mark.parametrize(
     "input_path, mapping_filename, output_formatter, output_store",
     [
-<<<<<<< HEAD
-        (lazy_fixture("S3_OLCI_L1_EFR"), lambda name: f"{name.replace('.zip', '.SEN3')}", EOSafeStore),
-        (lazy_fixture("S3_OLCI_L1_EFR"), lambda name: f"{name.replace('.zip', '.zarr')}", EOZarrStore),
-        (lazy_fixture("S2A_MSIL1C"), lambda name: f"{name.replace('.zip', '.zarr')}", EOZarrStore),
-        (lazy_fixture("S2A_MSIL1C_ZIP"), lambda name: f"{name.replace('.zip', '.zarr')}", EOZarrStore),
-        (lazy_fixture("S1_IM_OCN"), lambda name: f"{name.replace('.zip', '.zarr')}", EOZarrStore),
-=======
         (
             lazy_fixture("S3_OLCI_L1_EFR"),
             lazy_fixture("S3_OLCI_L1_MAPPING"),
@@ -103,7 +96,12 @@
             lambda name: f"{name.replace('.zip', '.zarr')}",
             EOZarrStore,
         ),
->>>>>>> 4af9c7d3
+        (
+            lazy_fixture("S1_IM_OCN"),
+            lazy_fixture("S1_IM_OCN_MAPPING"),
+            lambda name: f"{name.replace('.zip', '.zarr')}",
+            EOZarrStore,
+        ),
     ],
 )
 def test_convert_safe_mapping(
