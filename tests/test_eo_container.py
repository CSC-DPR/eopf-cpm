<<<<<<< HEAD
from typing import Any, Iterable, Iterator, Optional
=======
from typing import Any, Iterable, Iterator, MutableMapping, Optional
>>>>>>> fe70dd63
from unittest.mock import patch

import fsspec
import numpy as np
import pytest
import xarray
from lxml import etree
<<<<<<< HEAD
=======
from pyfakefs.fake_filesystem import FakeFilesystem
>>>>>>> fe70dd63

from eopf.exceptions import (
    EOObjectExistError,
    EOObjectMultipleParentError,
    InvalidProductError,
    StoreNotDefinedError,
    StoreNotOpenError,
)
from eopf.product.conveniences import init_product
from eopf.product.core import EOGroup, EOProduct, EOVariable
from eopf.product.store import EOProductStore
from eopf.product.utils import upsplit_eo_path
from tests.utils import compute_tree_structure

from .utils import assert_contain, compute_tree_structure


class EmptyTestStore(EOProductStore):
    """
    Act like an always empty store
    """

    def __iter__(self) -> Iterator[Any]:
        return iter()

    def __getitem__(self, k: Any) -> Any:
        raise KeyError()

    def __len__(self) -> int:
        return 0

    def __setitem__(self, k: Any, v: Any) -> None:
        pass

    def __delitem__(self, v: Any) -> None:
        raise KeyError()

    @property
    def map(self) -> fsspec.FSMap:
        raise KeyError()

    def listdir(self, path: Optional[str] = None) -> Iterable[str]:
        return iter([])

    def rmdir(self, path: Optional[str] = None) -> None:
        raise KeyError()

    def clear(self) -> None:
        pass

    def getsize(self, path: Optional[str] = None) -> None:
        raise NotImplementedError()

    def dir_path(self, path: Optional[str] = None) -> None:
        raise NotImplementedError()

    def is_group(self, path: str) -> bool:
        raise KeyError()

    def is_variable(self, path: str) -> bool:
        raise KeyError()

    def add_group(self, name: str, relative_path: list[str] = [], attrs: dict[str, Any] = {}) -> None:
        pass

    def add_variables(self, name: str, dataset: xarray.Dataset, relative_path: Iterable[str] = []) -> None:
        pass

    def iter(self, path: str) -> Iterator[str]:
        return iter([])

    def get_data(self, key: str) -> tuple:
        raise KeyError()

    def update_attrs(self, group_path: str, attrs: MutableMapping[str, Any] = ...):
        return super().update_attrs(group_path, attrs)

    def delete_attr(self, group_path: str, attr_name: str):
        return super().delete_attr(group_path, attr_name)


@pytest.fixture
def product(fs: FakeFilesystem) -> EOProduct:
    product: EOProduct = init_product("product_name", store_or_path_url=EmptyTestStore(""))
    with product.open(mode="w"):
        product.add_group("measurements/group1", coords={"c1": [2], "c2": [3], "group2": [4]})
        product.add_group("group0")

        product.measurements["group1"].add_variable("variable_a")

        product["measurements/group1"].add_variable("group2/variable_b")
        product["measurements/group1"]["group2"].add_variable("/measurements/group1/group2/variable_c", dims=["c1"])
        product.measurements.group1.group2.assign_dims(["c1"])

        product.measurements.add_variable("group3/variable_e")
        product.measurements.add_variable("group3/sgroup3/variable_f")

        product.add_variable("measurements/group1/group2/variable_d")

        product["measurements"]["group1"].add_group("group2b")
        product.measurements["group1"].add_group("/measurements/group1/group2b/group3")
        product.add_group("measurements/group1/group2b/group3b")

    return product


@pytest.mark.unit
def test_product_store_is_valid():
    product = EOProduct("a_product")
    with pytest.raises(TypeError):
        product.open(mode="r", store_or_path_url=1)


@pytest.mark.unit
def test_browse_product(product):
    assert len(product.relative_path) == 0
    assert_contain(product, "group0", EOGroup)
    assert_contain(product, "measurements/group1", EOGroup)
    assert_contain(product, "measurements/group1/group2", EOGroup)
    assert_contain(product, "measurements/group1/group2b", EOGroup)
    assert_contain(product, "measurements/group1/group2b/group3b", EOGroup)
    assert_contain(product, "measurements/group1/variable_a", EOVariable)
    assert_contain(product, "measurements/group1/group2/variable_b", EOVariable)
    assert_contain(product, "measurements/group1/group2/variable_c", EOVariable)
    assert_contain(product, "measurements/group1/group2/variable_d", EOVariable)

    assert len(product) == 3

    with (
        patch.object(EmptyTestStore, "iter", return_value=iter(["a", "b"])) as iter_method,
        patch.object(EmptyTestStore, "get_data", return_value=(None, {})),
        product.open(mode="r"),
    ):
        assert sorted(["group0", "measurements", "coordinates", "a", "b"]) == sorted([i for i in product])
        assert product.get("a") is not None
    assert iter_method.call_count == 1

    with pytest.raises(KeyError):
        assert_contain(product, "measurements/group2", EOGroup)
    with pytest.raises(KeyError):
        assert_contain(product, "measurements/group1/variable_d", EOVariable)


@pytest.mark.unit
def test_get_getattr(product):

    assert product["measurements/group1"] is product.measurements.group1
    assert product["measurements/group1/variable_a"].path == product.measurements.group1.variable_a.path
    with pytest.raises(AttributeError):
        product.measurements.group1.variable_99
    with pytest.raises(AttributeError):
        product.measurements.groupz
    with pytest.raises(AttributeError):
        product.groupz
    with pytest.raises(AttributeError):
        product.variable_99


@pytest.mark.unit
def test_invalids_add(product):
    with pytest.raises(EOObjectExistError):
        product.add_variable("measurements/group1/group2/variable_c")
    with pytest.raises(EOObjectExistError):
        product["measurements/group1/group2"].add_variable("variable_d")
    with pytest.raises(EOObjectExistError):
        product.add_group("measurements/group1/group2b")
    with pytest.raises(EOObjectExistError):
        product.measurements["group1"].add_group("group2b")
    with pytest.raises(InvalidProductError):
        product.add_variable("direct_var")
    with pytest.raises(KeyError):
        product.add_variable("")
    with pytest.raises(KeyError):
        product.add_group("")


@pytest.mark.unit
def test_coordinates(product):
    paths = [
        "measurements",
        "measurements/group1",
        "measurements/group1/group2",
        "measurements/group1/group2/variable_c",
    ]
    product.measurements.assign_dims(["c1"])

    c1 = {p: product[p].coordinates["/c1"] for p in paths}
    c2 = product.measurements.group1.coordinates["/c2"]

    assert set(product["measurements/group1"].coordinates.keys()) == {"/c1", "/c2", "/group2"}
    assert np.all(product.coordinates[key] == value for key, value in product.measurements.group1.coordinates.items())
    for p in paths:
        container = product[p] if p != "/" else product
        assert container.get_coordinate("c1") == c1[p]
        coord = container.get_coordinate("c2")
        assert coord.path == c2.path
        assert coord == c2
        if "group1" not in p:
            with pytest.raises(KeyError):
                container.coordinates["c2"]


@pytest.mark.unit
def test_attributes(product):
    test_dict = {"a": 344, "b/c": None, "b": EOGroup}
    attr = product["measurements"].attrs
    attr.update(test_dict)
    assert test_dict == product["measurements"].attrs

    attr = product["measurements/group1/variable_a"].attrs
    attr.update(test_dict)
    assert test_dict == product["measurements/group1/variable_a"].attrs


@pytest.mark.unit
def test_setitem(product):

    with pytest.raises(TypeError):
        EOGroup("group1b", None, dataset=["a", "b"])

    product["measurements/group1b/"] = EOGroup("group1b", None)

    group1c = EOGroup("group1c", None)
    with pytest.raises(InvalidProductError):
        group1c.product
    product["group1c"] = group1c
    assert group1c.product == product
    assert group1c.path == "/group1c"

    product["group1d"] = EOGroup("group1b", None)
    product["group1e"] = EOGroup("group1c", None)
    product["/measurements/"]["/measurements/group1b"] = EOGroup("group1b", None)
    product["group1f"] = EOGroup("group1f", product)
    product["measurements/group1h"] = EOGroup("group1h", product, ["/", "measurements"])
    product["measurements/group1/variable_v1"] = EOVariable("variable_v1", None)
    product["/measurements/group1/variable_v2"] = EOVariable("variable_v1", None)
    product["measurements/group1"]["variable_v3"] = EOVariable("variable_v3", None)
    product["measurements/group1"]["variable_v3"] = EOVariable("variable_v3", None)
    product["measurements/group1"]["/measurements/group1/variable_v4"] = EOVariable("variable_v4", None, product)
    product["measurements/group1"]["variable_v5"] = EOVariable(
        "variable_v5",
        [1, 2],
        product,
        ["/", "measurements", "group1"],
    )
    with pytest.raises(KeyError):
        product["measurements/group1"][""] = EOVariable("", None)

    path_asserts = [
        "/measurements/group1b",
        "/group1c",
        "/group1d",
        "/group1e",
        "/group1f",
        "/measurements/group1h",
        "/measurements/group1/variable_v1",
        "/measurements/group1/variable_v2",
        "/measurements/group1/variable_v3",
        "/measurements/group1/variable_v4",
    ]
    for path in path_asserts:
        assert product[path].path == path
        assert product[path].product == product
        assert product[path].name == upsplit_eo_path(path)[1]
    np.testing.assert_equal(product["measurements/group1"]["variable_v5"], [1, 2])


@pytest.mark.unit
def test_multipleparent_setitem(product):
    product_bis = EOProduct("fake")
    with pytest.raises(EOObjectMultipleParentError):
        product["group1g"] = EOGroup("group1g", product, ("/", "measurements", "group1b"))
    with pytest.raises(EOObjectMultipleParentError):
        product["group1h"] = EOGroup("group1i", product_bis)
    with pytest.raises(EOObjectMultipleParentError):
        product["group1i"] = EOGroup("group1i", product_bis, ("measurements", "group1i"))
    with pytest.raises(EOObjectMultipleParentError):
        var = EOVariable("variable_v6", None, product_bis)
        product["measurements/group1"]["variable_v6"] = var
    with pytest.raises(EOObjectMultipleParentError):
        product["measurements/group1"]["variable_v7"] = EOVariable(
            "variable_v7",
            None,
            product_bis,
            ["/", "measurements", "group1"],
        )

    with pytest.raises(EOObjectMultipleParentError):
        product["measurements/group1"]["variable_v8"] = EOVariable(
            "variable_v7",
            None,
            product,
            ["/", "measurements", "group2"],
        )


@pytest.mark.unit
def test_delitem(product):
    del product["group0"]
    with pytest.raises(KeyError):
        product["group0"]
    product["measurements"]
    product["measurements/group1/group2/variable_b"]

    del product["measurements/group1/group2/variable_b"]
    with pytest.raises(KeyError):
        product["measurements/group1/group2/variable_b"]

    del product["measurements/group1/"]["group2/variable_c"]
    with pytest.raises(KeyError):
        product["measurements/group1/group2/variable_b"]
    product["measurements/group1/group2"]
    del product.measurements["group1/group2b"]
    with pytest.raises(KeyError):
        product["measurements/group1/group2b"]
    del product.measurements["group1/group2"]
    with pytest.raises(KeyError):
        product["measurements/group1/group2"]

    with pytest.raises(KeyError):
        del product.measurements["/measurements/group1"]

    assert len(product.measurements.group3) > 0
    del product.measurements["group3"]
    with pytest.raises(KeyError):
        assert product.measurements["group3"]

    with pytest.raises(KeyError):
        product["measurements/group1/group2"]

    with (
        patch.object(EmptyTestStore, "__delitem__", return_value=None) as del_method,
        patch.object(EmptyTestStore, "__contains__", return_value=True) as in_method,
    ):
        del product["false_key"]
    del_method.assert_called_once()
    in_method.assert_called_once()


@pytest.mark.unit
def test_invalid_dataset():
    with pytest.raises(TypeError):
        EOGroup(dataset=xarray.Dataset({1: ("a", np.array([3]))}))
    EOGroup(dataset=xarray.Dataset({"1": ("a", np.array([3]))}))


@pytest.mark.unit
<<<<<<< HEAD
def test_hierarchy_html():
    product = fill_test_product()
=======
def test_create_product_on_memory(fs: FakeFilesystem):
    product = init_product("product_name")

    with pytest.raises(StoreNotDefinedError):
        product.open(mode="w")

    with pytest.raises(StoreNotDefinedError):
        product._relative_key("a key")

    assert product._store is None, "store must be None"
    assert not (fs.isdir(product.name) or fs.isfile(product.name)), "Product must not create any thing on fs"


@pytest.mark.unit
def test_write_product(product):

    with pytest.raises(StoreNotOpenError):
        product.write()

    with (
        patch.object(EmptyTestStore, "add_group", return_value=None) as mock_method,
        patch.object(EmptyTestStore, "add_variables", return_value=None) as mock_method2,
        product.open(mode="w"),
    ):
        product.write()

    assert mock_method2.call_count == 5
    assert mock_method.call_count == 10
    assert product._store is not None, "store must be set"

    product._store = None
    with pytest.raises(StoreNotDefinedError):
        product.write()
    with pytest.raises(StoreNotDefinedError):
        product.measurements.write()


@pytest.mark.unit
def test_load_product(product):
    with pytest.raises(StoreNotOpenError):
        product.load()

    with (patch.object(EmptyTestStore, "get_data", return_value=(None, {})) as mock_method, product.open(mode="r")):
        product.load()

    assert mock_method.call_count == 1
    assert product._store is not None, "store must be set"

    product._store = None
    with pytest.raises(StoreNotDefinedError):
        product.load()


@pytest.mark.unit
def test_product_must_have_mandatory_group():
    product = EOProduct("product_name")
    assert product._store is None, "store must be None"

    with pytest.raises(InvalidProductError):
        product.validate()
    assert not product.is_valid()

    for group in product.MANDATORY_FIELD:
        product.add_group(group)

    product.validate()
    assert product.is_valid()


@pytest.mark.usecase
def test_product_tree(capsys):
    product = init_product("product_name")
    product.measurements.add_group("subgroup1")
    product.measurements.subgroup1.add_variable("variable1", [1, 2, 3], attrs={"name": "some name"})
    product.measurements.subgroup1.add_variable("variable2", [4, 5, 6], attrs={"name": "second variable"})
    product.tree()
    captured = capsys.readouterr()
    assert (
        captured.out
        == "├── measurements\n|  ├── subgroup1\n|    └── variable1\n|    └── variable2\n├── coordinates\n"  # noqa
    )


@pytest.mark.unit
def test_generate_hierarchy_tree():
    product = init_product("product_name")
    product.measurements.add_group("subgroup1")
    product.measurements.subgroup1.add_variable("variable1", [1, 2, 3], attrs={"name": "some name"})
    product.measurements.subgroup1.add_variable("variable2", [4, 5, 6], attrs={"name": "second variable"})
>>>>>>> fe70dd63
    parser = etree.HTMLParser()
    tree = etree.fromstring(product._repr_html_(), parser)
    tree_structure = compute_tree_structure(tree)
    assert tree_structure == {
        "name": "product_name",
        "groups": {
<<<<<<< HEAD
            "coordinates": {
                "c1": {"Attributes": {}, "Dimensions": "", "Coordinates": ""},
                "c2": {"Attributes": {}, "Dimensions": "", "Coordinates": ""},
                "group2": {"Attributes": {}, "Dimensions": "", "Coordinates": ""},
            },
            "measurements": {
                "group1": {
                    "Attributes": {"_EOPF_DIMENSIONS_PATHS :": "['', '', '']"},
                    "group2": {
                        "Attributes": {"_EOPF_DIMENSIONS_PATHS :": "['']"},
                        "variable_b": {"Attributes": {}, "Dimensions": "", "Coordinates": ""},
                        "variable_c": {
                            "Attributes": {"_EOPF_DIMENSIONS_PATHS :": "['']"},
                            "Dimensions": "",
                            "Coordinates": " /->coordinates -> c1])",
                        },
                        "variable_d": {"Attributes": {}, "Dimensions": "", "Coordinates": ""},
                    },
                    "group2b": {"group3": {}, "group3b": {}},
                    "variable_a": {"Attributes": {}, "Dimensions": "", "Coordinates": ""},
                },
            },
            "group0": {},
=======
            "coordinates": {"Attributes": {}},
            "measurements": {
                "Attributes": {},
                "subgroup1": {
                    "Attributes": {},
                    "variable1": {"Attributes": {"name :": "some name"}},
                    "variable2": {"Attributes": {"name :": "second variable"}},
                },
            },
        },
    }


@pytest.mark.unit
def test_generate_hierarchy_tree2():
    product = init_product("product")
    product.measurements.add_group("subgroup1")
    product.measurements.add_group("subgroup2")
    product.measurements.subgroup1.add_variable("variable11", [1, 2, 3], attrs={"name": "some name"})
    product.measurements.subgroup1.add_variable("variable12", [4, 5, 6], attrs={"name": "second variable"})
    product.measurements.subgroup2.add_variable("variable21", [1, 2, 3], attrs={"name": "value"})
    product.add_group("conditions")
    parser = etree.HTMLParser()
    tree = etree.fromstring(product._repr_html_(), parser)
    tree_structure = compute_tree_structure(tree)
    assert tree_structure == {
        "name": "product",
        "groups": {
            "coordinates": {"Attributes": {}},
            "measurements": {
                "Attributes": {},
                "subgroup1": {
                    "Attributes": {},
                    "variable11": {"Attributes": {"name :": "some name"}},
                    "variable12": {"Attributes": {"name :": "second variable"}},
                },
                "subgroup2": {"Attributes": {}, "variable21": {"Attributes": {"name :": "value"}}},
            },
            "conditions": {"Attributes": {}},
        },
    }


@pytest.mark.unit
def test_generate_hierarchy_tree3():
    product = init_product("product")
    product.measurements.add_group("subgroup1")
    product.measurements.add_group("subgroup2")
    product.measurements.subgroup1.add_variable("variable11", [1, 2, 3], attrs={"name": "some name"})
    product.measurements.subgroup1.add_variable("variable12", [4, 5, 6], attrs={"name": "second variable"})
    product.measurements.subgroup2.add_variable("variable21", [1, 2, 3], attrs={"name": "value"})
    product.add_group("conditions")
    product.conditions.add_group("subgroup3")
    product.conditions.subgroup3.add_group("subsubgroup1")
    parser = etree.HTMLParser()
    tree = etree.fromstring(product._repr_html_(), parser)
    tree_structure = compute_tree_structure(tree)
    assert tree_structure == {
        "name": "product",
        "groups": {
            "coordinates": {"Attributes": {}},
            "measurements": {
                "Attributes": {},
                "subgroup1": {
                    "Attributes": {},
                    "variable11": {"Attributes": {"name :": "some name"}},
                    "variable12": {"Attributes": {"name :": "second variable"}},
                },
                "subgroup2": {"Attributes": {}, "variable21": {"Attributes": {"name :": "value"}}},
            },
            "conditions": {"Attributes": {}, "subgroup3": {"Attributes": {}, "subsubgroup1": {"Attributes": {}}}},
>>>>>>> fe70dd63
        },
    }


@pytest.mark.unit
def test_eovariable_plot():
    product = init_product("product_name")
    product.measurements.add_group("subgroup")
    product.measurements.subgroup.add_variable("my_variable", [[1, 2, 3, 4], [8, 9, 7, 5]])
    product.measurements.add_variable("demo", data=[])
    product.measurements.subgroup.add_group("another_group")
    product.measurements.subgroup.another_group.add_variable("my_variable", [[1, 2, 3, 4], [8, 9, 7, 5]])

    with patch.object(xarray.DataArray, "plot", return_value=None) as mock_method:
        variable = product.measurements.demo
        variable.plot(yincrease=False)

<<<<<<< HEAD
    mock_method.assert_called_once_with(yincrease=False)


@pytest.mark.usecase
def test_product_tree(capsys):
    product = init_product("product_name")
    product.measurements.add_group("subgroup1")
    product.measurements.subgroup1.add_variable("variable1", [1, 2, 3], attrs={"name": "some name"})
    product.measurements.subgroup1.add_variable("variable2", [4, 5, 6], attrs={"name": "second variable"})
    product.tree()
    captured = capsys.readouterr()
    assert (
        captured.out
        == "├── measurements\n|  ├── subgroup1\n|    └── variable1\n|    └── variable2\n├── coordinates\n"  # noqa
    )
=======
    mock_method.assert_called_once_with(yincrease=False)
>>>>>>> fe70dd63
<|MERGE_RESOLUTION|>--- conflicted
+++ resolved
@@ -1,8 +1,4 @@
-<<<<<<< HEAD
-from typing import Any, Iterable, Iterator, Optional
-=======
 from typing import Any, Iterable, Iterator, MutableMapping, Optional
->>>>>>> fe70dd63
 from unittest.mock import patch
 
 import fsspec
@@ -10,10 +6,7 @@
 import pytest
 import xarray
 from lxml import etree
-<<<<<<< HEAD
-=======
 from pyfakefs.fake_filesystem import FakeFilesystem
->>>>>>> fe70dd63
 
 from eopf.exceptions import (
     EOObjectExistError,
@@ -361,10 +354,6 @@
 
 
 @pytest.mark.unit
-<<<<<<< HEAD
-def test_hierarchy_html():
-    product = fill_test_product()
-=======
 def test_create_product_on_memory(fs: FakeFilesystem):
     product = init_product("product_name")
 
@@ -449,19 +438,13 @@
 
 
 @pytest.mark.unit
-def test_generate_hierarchy_tree():
-    product = init_product("product_name")
-    product.measurements.add_group("subgroup1")
-    product.measurements.subgroup1.add_variable("variable1", [1, 2, 3], attrs={"name": "some name"})
-    product.measurements.subgroup1.add_variable("variable2", [4, 5, 6], attrs={"name": "second variable"})
->>>>>>> fe70dd63
+def test_hierarchy_html(product):
     parser = etree.HTMLParser()
     tree = etree.fromstring(product._repr_html_(), parser)
     tree_structure = compute_tree_structure(tree)
     assert tree_structure == {
         "name": "product_name",
         "groups": {
-<<<<<<< HEAD
             "coordinates": {
                 "c1": {"Attributes": {}, "Dimensions": "", "Coordinates": ""},
                 "c2": {"Attributes": {}, "Dimensions": "", "Coordinates": ""},
@@ -485,79 +468,6 @@
                 },
             },
             "group0": {},
-=======
-            "coordinates": {"Attributes": {}},
-            "measurements": {
-                "Attributes": {},
-                "subgroup1": {
-                    "Attributes": {},
-                    "variable1": {"Attributes": {"name :": "some name"}},
-                    "variable2": {"Attributes": {"name :": "second variable"}},
-                },
-            },
-        },
-    }
-
-
-@pytest.mark.unit
-def test_generate_hierarchy_tree2():
-    product = init_product("product")
-    product.measurements.add_group("subgroup1")
-    product.measurements.add_group("subgroup2")
-    product.measurements.subgroup1.add_variable("variable11", [1, 2, 3], attrs={"name": "some name"})
-    product.measurements.subgroup1.add_variable("variable12", [4, 5, 6], attrs={"name": "second variable"})
-    product.measurements.subgroup2.add_variable("variable21", [1, 2, 3], attrs={"name": "value"})
-    product.add_group("conditions")
-    parser = etree.HTMLParser()
-    tree = etree.fromstring(product._repr_html_(), parser)
-    tree_structure = compute_tree_structure(tree)
-    assert tree_structure == {
-        "name": "product",
-        "groups": {
-            "coordinates": {"Attributes": {}},
-            "measurements": {
-                "Attributes": {},
-                "subgroup1": {
-                    "Attributes": {},
-                    "variable11": {"Attributes": {"name :": "some name"}},
-                    "variable12": {"Attributes": {"name :": "second variable"}},
-                },
-                "subgroup2": {"Attributes": {}, "variable21": {"Attributes": {"name :": "value"}}},
-            },
-            "conditions": {"Attributes": {}},
-        },
-    }
-
-
-@pytest.mark.unit
-def test_generate_hierarchy_tree3():
-    product = init_product("product")
-    product.measurements.add_group("subgroup1")
-    product.measurements.add_group("subgroup2")
-    product.measurements.subgroup1.add_variable("variable11", [1, 2, 3], attrs={"name": "some name"})
-    product.measurements.subgroup1.add_variable("variable12", [4, 5, 6], attrs={"name": "second variable"})
-    product.measurements.subgroup2.add_variable("variable21", [1, 2, 3], attrs={"name": "value"})
-    product.add_group("conditions")
-    product.conditions.add_group("subgroup3")
-    product.conditions.subgroup3.add_group("subsubgroup1")
-    parser = etree.HTMLParser()
-    tree = etree.fromstring(product._repr_html_(), parser)
-    tree_structure = compute_tree_structure(tree)
-    assert tree_structure == {
-        "name": "product",
-        "groups": {
-            "coordinates": {"Attributes": {}},
-            "measurements": {
-                "Attributes": {},
-                "subgroup1": {
-                    "Attributes": {},
-                    "variable11": {"Attributes": {"name :": "some name"}},
-                    "variable12": {"Attributes": {"name :": "second variable"}},
-                },
-                "subgroup2": {"Attributes": {}, "variable21": {"Attributes": {"name :": "value"}}},
-            },
-            "conditions": {"Attributes": {}, "subgroup3": {"Attributes": {}, "subsubgroup1": {"Attributes": {}}}},
->>>>>>> fe70dd63
         },
     }
 
@@ -575,10 +485,9 @@
         variable = product.measurements.demo
         variable.plot(yincrease=False)
 
-<<<<<<< HEAD
     mock_method.assert_called_once_with(yincrease=False)
 
-
+    
 @pytest.mark.usecase
 def test_product_tree(capsys):
     product = init_product("product_name")
@@ -590,7 +499,4 @@
     assert (
         captured.out
         == "├── measurements\n|  ├── subgroup1\n|    └── variable1\n|    └── variable2\n├── coordinates\n"  # noqa
-    )
-=======
-    mock_method.assert_called_once_with(yincrease=False)
->>>>>>> fe70dd63
+    )