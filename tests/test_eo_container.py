--- conflicted
+++ resolved
@@ -533,13 +533,8 @@
     "mapping_filename, expected_invalid",
     [
         #    (lazy_fixture("S1_IM_OCN_MAPPING"),2),
-<<<<<<< HEAD
-        (lazy_fixture("S2_MSIL1C_MAPPING"), 3),
-        (lazy_fixture("S3_OL_1_EFR_MAPPING"), 2),  # invalid for conditions_metadata and stac_discovery
-=======
         (lazy_fixture("S2A_MSIL1C_MAPPING"), 3),
         (lazy_fixture("S3_OL_1_EFR_MAPPING"), 1),  # invalid for conditions_metadata and stac_discovery
->>>>>>> 2f609966
         #    (lazy_fixture("S3_SL_1_RBT_MAPPING"),1),
         (lazy_fixture("S3_SY_2_SYN_MAPPING"), 1),
     ],
