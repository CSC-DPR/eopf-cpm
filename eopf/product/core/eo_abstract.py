from abc import ABC, abstractmethod
from typing import TYPE_CHECKING, Any, Iterable, MutableMapping, Optional

from eopf.product.store import EOProductStore

if TYPE_CHECKING:  # pragma: no cover
    from eopf.product.core.eo_product import EOProduct
    from eopf.product.core.eo_variable import EOVariable


class EOAbstract(ABC):  # pragma: no cover
    """Interface implemented by all EO class (EOProduct, EOGroup, EOVariable) and
    their parents (EOContainer, EObject).
    Declare product affiliation and path access.

    Notes
    -----
        EOVariableOperatorsMixin doesn't inherit this class, being only a mixin class for EOVariable.
    """

    @property
    @abstractmethod
    def product(self) -> "EOProduct":
        """EOProduct: Product related to this object.

        Raises
        ------
        InvalidProductError
            If this object doesn't have a (valid) product.
        """

    @property
    @abstractmethod
    def store(self) -> Optional[EOProductStore]:
        """EOProductStore or None: The store associated to its product
        or None if there is no store

        Raises
        ------
        InvalidProductError
            If this object doesn't have a (valid) product.
        """

    @property
    @abstractmethod
    def path(self) -> str:
        """str: Path from the top level EOProduct to this object.
        It's a string following Linux path conventions."""

    @property
    @abstractmethod
    def relative_path(self) -> Iterable[str]:
        """Iterable[str]: Relative path of this object.
        It's the set of the names of this object parents (Product name as '/')."""

    @property
    @abstractmethod
    def name(self) -> str:
        """str: Name of this object. Empty string if unnamed."""

    @property
    @abstractmethod
    def attrs(self) -> dict[str, Any]:
        """dict[str, Any]: Dictionary of this EOObject attributes."""

    @abstractmethod
    def get_coordinate(self, name: str, context: Optional[str] = None) -> "EOVariable":
        """Get coordinate in the context. Consider coordinate inheritance.
        Allow to modify the coordinate.

        Parameters
        ----------
        name: str
            name of th ecoordinate
        context: str, optional
            path of the context (default to this object)

        Returns
        -------
        EOVariable
            variable containing this coordinate.

        Raises
        ------
        InvalidProductError
            If this object doesn't have a (valid) product.
        KeyError
            If there is no coordinate name in the context
<<<<<<< HEAD
        """
=======
        """
        ...

    @property
    @abstractmethod
    def attrs(self) -> MutableMapping[str, Any]:
        """
        Dictionary of this EOObject attributes.
        """
        ...
>>>>>>> 111ed0d8
<|MERGE_RESOLUTION|>--- conflicted
+++ resolved
@@ -86,17 +86,4 @@
             If this object doesn't have a (valid) product.
         KeyError
             If there is no coordinate name in the context
-<<<<<<< HEAD
-        """
-=======
-        """
-        ...
-
-    @property
-    @abstractmethod
-    def attrs(self) -> MutableMapping[str, Any]:
-        """
-        Dictionary of this EOObject attributes.
-        """
-        ...
->>>>>>> 111ed0d8
+        """