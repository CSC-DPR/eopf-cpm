from collections.abc import MutableMapping
from typing import TYPE_CHECKING, Any, Iterable, Iterator, Optional, Union

from eopf.exceptions import StoreNotDefinedError
from eopf.product.core.eo_container import EOContainer
from eopf.product.core.eo_object import EOObject

from ..formatting import renderer
from .eo_variable import EOVariable

if TYPE_CHECKING:  # pragma: no cover
    from eopf.product.core.eo_product import EOProduct


class EOGroup(EOContainer, EOObject):
    """A group of EOVariable and sub EOGroup, linked to their EOProduct's EOProductStore (if existing).

    Read and write both dynamically, or on demand to the EOProductStore.
    Can be used in a dictionary like manner with relatives and absolutes paths.
    Has personal attributes and both personal and inherited coordinates.
    Coordinates should be set in the given key-value pair format: {"path/under/coordinates/group" : array_like}.
    About dimension, if a value is a path under the coordinates group, the coordinates is automatically associated.

    Parameters
    ----------
    name: str, optional
        name of this group
    product: EOProduct, optional
        product top level
    relative_path: Iterable[str], optional
        list like of string representing the path from the product
    dataset: xarray.Dataset, optional
        data for :obj:`EOVariable`
    attrs: MutableMapping[str, Any], optional
        attributes to assign
    coords: MutableMapping[str, Any], optional
        coordinates to assign
    dims: tuple[str], optional
        dimensions to assign

    Raises
    ------
    TypeError
        Trying to set a dataset with non str keys or with non dataset object

    See Also
    --------
    xarray.Dataset
    """

    def __init__(
        self,
        name: str = "",
        product: "Optional[EOProduct]" = None,
        relative_path: Optional[Iterable[str]] = None,
<<<<<<< HEAD
        variables: Optional[dict[str, EOVariable]] = None,
        attrs: Optional[dict[str, Any]] = None,
=======
        dataset: Optional[xarray.Dataset] = None,
        attrs: Optional[MutableMapping[str, Any]] = None,
>>>>>>> 77f53d07
        coords: MutableMapping[str, Any] = {},
        dims: tuple[str, ...] = tuple(),
    ) -> None:
        EOContainer.__init__(self, attrs=attrs)

        if variables is None:
            variables = dict()
        else:
            if not isinstance(variables, dict):
                raise TypeError("dataset parameters must be a dictionary")
            for key in variables:
                if not isinstance(key, str):
                    raise TypeError(f"The dataset key {str(key)} is type {type(key)} instead of str")
        self._variables = variables
        EOObject.__init__(self, name, product, relative_path, coords=coords, retrieve_dims=dims)

    def _get_item(self, key: str) -> Union[EOVariable, "EOGroup"]:
<<<<<<< HEAD
        """Find and return an EOVariable or EOGroup from the given key.

        If store is defined and key not already loaded in this group,
        the object data is loaded from it.
        Parameters
        ----------
        key: str
            path of the EOVariable or EOGroup
        """
        if key in self._variables:
            return self._variables[key]
=======
        if key in self._dataset:
            return EOVariable(key, self._dataset[key], self.product, relative_path=[*self._relative_path, self._name])
>>>>>>> 77f53d07
        return super()._get_item(key)

    def __delitem__(self, key: str) -> None:
        if key in self._variables:
            del self._variables[key]
        else:
            super().__delitem__(key)

    def __iter__(self) -> Iterator[str]:
        yield from super().__iter__()
        if self._variables is not None:
            yield from self._variables.keys()

    def __contains__(self, key: object) -> bool:
        return super().__contains__(key) or (key in self._dataset)

    def __str__(self) -> str:
        return self.__repr__()

    def __repr__(self) -> str:
        return f"[EOGroup]{hex(id(self))}"

    def _repr_html_(self) -> str:
        return renderer("group.html", group=self)

    def to_product(self) -> "EOProduct":
        """Convert this group to a product

        Returns
        -------
        EOProduct
        """
        raise NotImplementedError

    @property
    def groups(self) -> Iterator[tuple[str, "EOGroup"]]:
        """Iterator over the sub EOGroup of this EOGroup"""
        for key, value in self.items():
            if isinstance(value, EOGroup):
                yield key, value

    @property
    def variables(self) -> Iterator[tuple[str, EOVariable]]:
        """Iterator over the couples variable_name, EOVariable of this EOGroup"""
        for key, value in self.items():
            if isinstance(value, EOVariable):
                yield key, value

    def _add_local_variable(self, name: str, data: Optional[Any] = None, **kwargs: Any) -> EOVariable:

        if not isinstance(data, EOVariable):
            variable = EOVariable(name, data, self.product, relative_path=[*self._relative_path, self._name], **kwargs)
        else:
            variable = data
        self._variables[name] = variable
        return variable

<<<<<<< HEAD
    def write(self) -> None:
        """
        write non synchronized subgroups, variables to the store

        the store must be opened to work
        See Also
        --------
        EOProduct.open
        """
        if self.store is None:
            raise StoreNotDefinedError("Store must be defined")
        super().write()
        for var_name in self._variables:
            self.store[self._store_key(var_name)] = self._variables[var_name]

    def __contains__(self, key: object) -> bool:
        return super().__contains__(key) or (key in self._variables)
=======
    def write(self, erase: bool = False) -> None:
        if self.store is None:
            raise StoreNotDefinedError("Store must be defined")
        super().write(erase=erase)
        if self._dataset is not None and len(self._dataset) > 0:
            self.store.add_variables(self.name, self._dataset, relative_path=self.relative_path)
>>>>>>> 77f53d07
<|MERGE_RESOLUTION|>--- conflicted
+++ resolved
@@ -53,13 +53,8 @@
         name: str = "",
         product: "Optional[EOProduct]" = None,
         relative_path: Optional[Iterable[str]] = None,
-<<<<<<< HEAD
         variables: Optional[dict[str, EOVariable]] = None,
-        attrs: Optional[dict[str, Any]] = None,
-=======
-        dataset: Optional[xarray.Dataset] = None,
         attrs: Optional[MutableMapping[str, Any]] = None,
->>>>>>> 77f53d07
         coords: MutableMapping[str, Any] = {},
         dims: tuple[str, ...] = tuple(),
     ) -> None:
@@ -77,22 +72,8 @@
         EOObject.__init__(self, name, product, relative_path, coords=coords, retrieve_dims=dims)
 
     def _get_item(self, key: str) -> Union[EOVariable, "EOGroup"]:
-<<<<<<< HEAD
-        """Find and return an EOVariable or EOGroup from the given key.
-
-        If store is defined and key not already loaded in this group,
-        the object data is loaded from it.
-        Parameters
-        ----------
-        key: str
-            path of the EOVariable or EOGroup
-        """
         if key in self._variables:
             return self._variables[key]
-=======
-        if key in self._dataset:
-            return EOVariable(key, self._dataset[key], self.product, relative_path=[*self._relative_path, self._name])
->>>>>>> 77f53d07
         return super()._get_item(key)
 
     def __delitem__(self, key: str) -> None:
@@ -107,7 +88,7 @@
             yield from self._variables.keys()
 
     def __contains__(self, key: object) -> bool:
-        return super().__contains__(key) or (key in self._dataset)
+        return super().__contains__(key) or (key in self._variables)
 
     def __str__(self) -> str:
         return self.__repr__()
@@ -150,29 +131,9 @@
         self._variables[name] = variable
         return variable
 
-<<<<<<< HEAD
     def write(self) -> None:
-        """
-        write non synchronized subgroups, variables to the store
-
-        the store must be opened to work
-        See Also
-        --------
-        EOProduct.open
-        """
         if self.store is None:
             raise StoreNotDefinedError("Store must be defined")
         super().write()
         for var_name in self._variables:
-            self.store[self._store_key(var_name)] = self._variables[var_name]
-
-    def __contains__(self, key: object) -> bool:
-        return super().__contains__(key) or (key in self._variables)
-=======
-    def write(self, erase: bool = False) -> None:
-        if self.store is None:
-            raise StoreNotDefinedError("Store must be defined")
-        super().write(erase=erase)
-        if self._dataset is not None and len(self._dataset) > 0:
-            self.store.add_variables(self.name, self._dataset, relative_path=self.relative_path)
->>>>>>> 77f53d07
+            self.store[self._store_key(var_name)] = self._variables[var_name]