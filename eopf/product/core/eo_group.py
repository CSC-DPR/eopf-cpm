from collections.abc import MutableMapping
<<<<<<< HEAD
from typing import TYPE_CHECKING, Any, Iterable, Iterator, Optional
=======
from typing import TYPE_CHECKING, Any, Iterator, Optional, Union
>>>>>>> 1d184e34

from eopf.exceptions import StoreNotDefinedError
from eopf.product.core.eo_container import EOContainer
from eopf.product.core.eo_object import EOObject

from ..formatting import renderer
from .eo_variable import EOVariable

if TYPE_CHECKING:  # pragma: no cover
    from eopf.product.core import EOProduct


class EOGroup(EOContainer, EOObject):
    """A group of EOVariable and sub EOGroup, linked to their EOProduct's EOProductStore (if existing).

    Read and write both dynamically, or on demand to the EOProductStore.
    Can be used in a dictionary like manner with relatives and absolutes paths.
    Has personal attributes and both personal and inherited coordinates.
    Coordinates should be set in the given key-value pair format: {"path/under/coordinates/group" : array_like}.
    About dimension, if a value is a path under the coordinates group, the coordinates is automatically associated.

    Parameters
    ----------
    name: str, optional
        name of this group
    parent: EOProduct or EOGroup, optional
        parent to link to this group
    variables: MutableMapping[str, EOVariable], optional
        dict-like object with name as key and :obj:`EOVariable` as value to set
    attrs: MutableMapping[str, Any], optional
        attributes to assign
    dims: tuple[str], optional
        dimensions to assign

    Raises
    ------
    TypeError
        Trying to set a dataset with non str keys or with non dataset object

    See Also
    --------
    xarray.Dataset
    """

    def __init__(
        self,
        name: str = "",
        parent: Optional[Union["EOProduct", "EOGroup"]] = None,
        variables: Optional[MutableMapping[str, EOVariable]] = None,
        attrs: Optional[MutableMapping[str, Any]] = None,
        dims: tuple[str, ...] = tuple(),
    ) -> None:
        EOContainer.__init__(self, attrs=attrs)

        if variables is None:
            variables = dict()
        else:
            if not isinstance(variables, MutableMapping):
                raise TypeError("dataset parameters must be a MutableMapping")
            for key in variables:
                if not isinstance(key, str):
                    raise TypeError(f"The dataset key {str(key)} is type {type(key)} instead of str")
<<<<<<< HEAD
        self._variables = variables
        EOObject.__init__(self, name, parent, dims=dims)
=======
        self._variables = dict(variables)
        EOObject.__init__(self, name, parent, coords=coords, dims=dims)
>>>>>>> 1d184e34

    # docstr-coverage: inherited
    def _get_item(self, key: str) -> "EOObject":
        if key in self._variables:
            return self._variables[key]

        return super()._get_item(key)

    def __delitem__(self, key: str) -> None:
        if key in self._variables:
            del self._variables[key]
        else:
            super().__delitem__(key)

    def __iter__(self) -> Iterator[str]:
        yield from super().__iter__()
        if self._variables is not None:
            yield from self._variables.keys()

    def __contains__(self, key: object) -> bool:
        return super().__contains__(key) or (key in self._variables)

    def __str__(self) -> str:
        return self.__repr__()

    def __repr__(self) -> str:
        return f"[EOGroup]{hex(id(self))}"

    def _repr_html_(self) -> str:  # pragma: no cover
        return renderer("group.html", group=self)

    def to_product(self) -> "EOProduct":
        """Convert this group to a product

        Returns
        -------
        EOProduct
        """
        raise NotImplementedError

    @property
    def groups(self) -> Iterator[tuple[str, "EOGroup"]]:
        """Iterator over the sub EOGroup of this EOGroup"""
        for key, value in self.items():
            if isinstance(value, EOGroup):
                yield key, value

    @property
    def variables(self) -> Iterator[tuple[str, EOVariable]]:
        """Iterator over the couples variable_name, EOVariable of this EOGroup"""
        for key, value in self.items():
            if isinstance(value, EOVariable):
                yield key, value

    def _add_local_variable(self, name: str, data: Optional[Any] = None, **kwargs: Any) -> EOVariable:

        if not isinstance(data, EOVariable):
            variable = EOVariable(name, data, self, **kwargs)
        else:
            variable = data
        self._variables[name] = variable

        return variable

    # docstr-coverage: inherited
    def write(self) -> None:
        if self.store is None:
            raise StoreNotDefinedError("Store must be defined")
        super().write()
        for var_name, item in self._variables.items():
            self.store[self._store_key(var_name)] = item

    def _find_by_dim(self, dims: Iterable[str], shape: Optional[tuple[int]] = None) -> list["EOObject"]:
        var_found = super()._find_by_dim(dims, shape)
        for path in self:
            var_found += self[path]._find_by_dim(dims, shape)
        return var_found<|MERGE_RESOLUTION|>--- conflicted
+++ resolved
@@ -1,9 +1,5 @@
 from collections.abc import MutableMapping
-<<<<<<< HEAD
-from typing import TYPE_CHECKING, Any, Iterable, Iterator, Optional
-=======
-from typing import TYPE_CHECKING, Any, Iterator, Optional, Union
->>>>>>> 1d184e34
+from typing import TYPE_CHECKING, Any, Iterable, Iterator, Optional, Union
 
 from eopf.exceptions import StoreNotDefinedError
 from eopf.product.core.eo_container import EOContainer
@@ -66,13 +62,8 @@
             for key in variables:
                 if not isinstance(key, str):
                     raise TypeError(f"The dataset key {str(key)} is type {type(key)} instead of str")
-<<<<<<< HEAD
-        self._variables = variables
+        self._variables = dict(variables)
         EOObject.__init__(self, name, parent, dims=dims)
-=======
-        self._variables = dict(variables)
-        EOObject.__init__(self, name, parent, coords=coords, dims=dims)
->>>>>>> 1d184e34
 
     # docstr-coverage: inherited
     def _get_item(self, key: str) -> "EOObject":
