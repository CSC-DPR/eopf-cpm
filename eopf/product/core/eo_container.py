--- conflicted
+++ resolved
@@ -430,15 +430,9 @@
             group.load(erase=erase)
 
     @property
-<<<<<<< HEAD
     def attrs(self) -> dict[str, Any]:
         """dict[str, Any]: Attributes defined by this object"""
         return self._attrs
 
     def _ipython_key_completions_(self) -> list[str]:
-        return [key for key in self.keys()]
-=======
-    def attrs(self) -> MutableMapping[str, Any]:
-        """Attributes defined by this object (does not consider inheritance)."""
-        return self._attrs
->>>>>>> 111ed0d8
+        return [key for key in self.keys()]