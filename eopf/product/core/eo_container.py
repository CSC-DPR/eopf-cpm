--- conflicted
+++ resolved
@@ -69,7 +69,6 @@
                     yield key
         yield from self._groups
 
-<<<<<<< HEAD
     def _get_item(self, key: str) -> Union["EOGroup", "EOVariable"]:
         """find and return eovariable or eogroup from the given key.
 
@@ -96,15 +95,12 @@
         elif key in self._groups:
             item = self._groups[key]
         elif self.store is not None:
-            dataset, attrs = self.store.get_data(self._store_key(key))
-            item = EOGroup(variables=dataset, attrs=attrs)
-        self[key] = item
+            item = self.store[self._store_key(key)]
+            self[key] = item
         if subkey is not None:
             return item[subkey]
         return item
 
-=======
->>>>>>> 77f53d07
     def __delitem__(self, key: str) -> None:
         if is_absolute_eo_path(key):
             raise KeyError("__delitem__ can't take an absolute path as argument")
@@ -138,26 +134,19 @@
             and any(key == store_key for store_key in self.store.iter(self.path))
         )
 
-<<<<<<< HEAD
     def _store_key(self, key: str) -> str:
         """Helper to construct a store specific path of a sub object.
-=======
-    def _get_item(self, key: str) -> Union["EOGroup", "EOVariable"]:
-        """Find and return EOVariable or EOGroup from the given key.
-
-        if store is defined and open, and key not already loaded in this group,
-        data is loaded from it.
->>>>>>> 77f53d07
 
         Parameters
         ----------
         key: str
-<<<<<<< HEAD
             sub object name
+
         Returns
         -------
         str
             path value with store based separator
+
         Raises
         ------
         StoreNotDefinedError
@@ -166,6 +155,112 @@
         if self.store is None:
             raise StoreNotDefinedError("Store must be defined")
         return join_path(*self.relative_path, key, sep=self.store.sep)
+
+    def _recursive_add(self, path: str, add_local_method: Callable[..., Any], *args: Any, **kwargs: Any) -> Any:
+        """Recursively got through the path , adding group as needed,
+        then add it to the local container using add_local_method
+
+        Parameters
+        ----------
+        path: str
+            path of the new EOObject.
+        add_local_method: Callable[..., Any]
+            methode used to add locally the new EOObject
+        *args: Any
+            Positionals arguments of add_local_method additional to the name
+        **kwargs: Any
+            Named arguments of add_local_method additional to the name
+
+        Returns
+        -------
+        EOObject
+            newly created EOObject.
+
+        Raises
+        ------
+        EOObjectExistError
+            If an object already exist at this path.
+        """
+        path, keys = downsplit_eo_path(path)
+
+        if keys is None:
+            if path in self:
+                raise EOObjectExistError(f"Object {path} already exist in {self.name}")
+            return add_local_method(self, path, *args, **kwargs)
+
+        if path in self._groups:
+            group = self._groups[path]
+        else:
+            group = self._add_local_group(path)
+        return group._recursive_add(keys, add_local_method, *args, **kwargs)
+
+    def _add_local_group(
+        self,
+        name: str,
+        attrs: MutableMapping[str, Any] = {},
+        coords: MutableMapping[str, Any] = {},
+        dims: tuple[str, ...] = tuple(),
+    ) -> "EOGroup":
+        """Add a group local to the EOContainer. Does not support paths and recursively adding subgroups.
+
+        Parameters
+        ----------
+        name: str
+            name of the sub group to add
+        attrs: dict[str, Any], optional
+            attributes to assign to the new group
+        coords: MutableMapping[str, Any], optional
+            coordinates to assign
+        dims: tuple[str, ...], optional
+            dimensions to assign
+
+        Returns
+        -------
+        EOGroup
+            newly created EOGroup
+
+        Raises
+        ------
+        EOObjectExistError
+            If an object already exist at this path.
+        """
+
+        from .eo_group import EOGroup
+
+        group = self[name] = EOGroup(attrs=attrs)
+        group.assign_coords(coords=coords)
+        group.assign_dims(dims)
+        return group
+
+    @abstractmethod
+    def _add_local_variable(
+        self, name: str, data: Optional[Any] = None, **kwargs: Any
+    ) -> "EOVariable":  # pragma: no cover
+        """Add a variable local to the EOVariable. Does not support paths and recursively adding subgroups.
+
+        The given data is copied to create the new EOVariable object.
+
+        Parameters
+        ----------
+        name: str
+            name of the variable to add
+        data: any, optional
+            data to use for the variable, should be a type accepted by xarray.DataArray
+        **kwargs: any
+            extra arguments accepted by :obj:`eopf.product.EOVariable`
+
+        Returns
+        -------
+        EOVariable
+            newly created EOVariable
+
+        Raises
+        ------
+        EOObjectExistError
+            If an object already exist at this path.
+        InvalidProductError
+            If you store a variable locally to a product.
+        """
 
     def add_group(
         self,
@@ -175,182 +270,6 @@
         dims: tuple[str, ...] = tuple(),
     ) -> "EOGroup":
         """Construct and add an EOGroup to this container
-=======
-            name of the eovariable or eogroup
->>>>>>> 77f53d07
-
-        Returns
-        -------
-        EOVariable or EOGroup
-            item from the given key
-
-        Raises
-        ------
-        KeyError
-            the given Key is not present in this object
-        """
-        from .eo_group import EOGroup
-
-        if self.store is not None and self.store.status == StorageStatus.CLOSE:
-            warnings.warn("store close, it will be ignore")
-
-        if is_absolute_eo_path(key):
-            return self.product._get_item(product_relative_path(self.path, key))
-
-        key, subkey = downsplit_eo_path(key)
-        item: EOGroup
-
-        if key not in self._groups and (self.store is None or self.store.status == StorageStatus.CLOSE):
-            raise KeyError(f"Invalide EOGroup item name {key}")
-        elif key in self._groups:
-            item = self._groups[key]
-        elif self.store is not None:
-            dataset, attrs = self.store.get_data(self._relative_key(key))
-            item = EOGroup(dataset=dataset, attrs=attrs)
-        self[key] = item
-        if subkey is not None:
-            return item[subkey]
-        return item
-
-    def _relative_key(self, key: str) -> str:
-        """Helper to construct a store specific path of a sub object.
-
-        Parameters
-        ----------
-        key: str
-            sub object name
-
-        Returns
-        -------
-        str
-            path value with store based separator
-
-        Raises
-        ------
-        StoreNotDefinedError
-            If this object doesn't have a Store.
-        """
-        if self.store is None:
-            raise StoreNotDefinedError("Store must be defined")
-        return join_path(self.path, key, sep=self.store.sep)
-
-    def _recursive_add(self, path: str, add_local_method: Callable[..., Any], *args: Any, **kwargs: Any) -> Any:
-        """Recursively got through the path , adding group as needed,
-        then add it to the local container using add_local_method
-
-        Parameters
-        ----------
-        path: str
-            path of the new EOObject.
-        add_local_method: Callable[..., Any]
-            methode used to add locally the new EOObject
-        *args: Any
-            Positionals arguments of add_local_method additional to the name
-        **kwargs: Any
-            Named arguments of add_local_method additional to the name
-
-        Returns
-        -------
-        EOObject
-            newly created EOObject.
-
-        Raises
-        ------
-        EOObjectExistError
-            If an object already exist at this path.
-        """
-        path, keys = downsplit_eo_path(path)
-
-        if keys is None:
-            if path in self:
-                raise EOObjectExistError(f"Object {path} already exist in {self.name}")
-            return add_local_method(self, path, *args, **kwargs)
-
-        if path in self._groups:
-            group = self._groups[path]
-        else:
-            group = self._add_local_group(path)
-        return group._recursive_add(keys, add_local_method, *args, **kwargs)
-
-    def _add_local_group(
-        self,
-        name: str,
-        attrs: MutableMapping[str, Any] = {},
-        coords: MutableMapping[str, Any] = {},
-        dims: tuple[str, ...] = tuple(),
-    ) -> "EOGroup":
-        """Add a group local to the EOContainer. Does not support paths and recursively adding subgroups.
-
-        Parameters
-        ----------
-        name: str
-            name of the sub group to add
-        attrs: dict[str, Any], optional
-            attributes to assign to the new group
-        coords: MutableMapping[str, Any], optional
-            coordinates to assign
-        dims: tuple[str, ...], optional
-            dimensions to assign
-
-        Returns
-        -------
-        EOGroup
-            newly created EOGroup
-
-        Raises
-        ------
-        EOObjectExistError
-            If an object already exist at this path.
-        """
-
-        from .eo_group import EOGroup
-
-        group = self[name] = EOGroup(attrs=attrs)
-        group.assign_coords(coords=coords)
-        group.assign_dims(dims)
-        return group
-
-    @abstractmethod
-    def _add_local_variable(
-        self, name: str, data: Optional[Any] = None, **kwargs: Any
-    ) -> "EOVariable":  # pragma: no cover
-        """Add a variable local to the EOVariable. Does not support paths and recursively adding subgroups.
-
-        The given data is copied to create the new EOVariable object.
-
-        Parameters
-        ----------
-        name: str
-            name of the variable to add
-        data: any, optional
-            data to use for the variable, should be a type accepted by xarray.DataArray
-        **kwargs: any
-            extra arguments accepted by :obj:`eopf.product.EOVariable`
-
-        Returns
-        -------
-        EOVariable
-            newly created EOVariable
-
-        Raises
-        ------
-        EOObjectExistError
-            If an object already exist at this path.
-        InvalidProductError
-            If you store a variable locally to a product.
-        """
-
-<<<<<<< HEAD
-    def write(self) -> None:
-=======
-    def add_group(
-        self,
-        name: str,
-        attrs: dict[str, Any] = {},
-        coords: MutableMapping[str, Any] = {},
-        dims: tuple[str, ...] = tuple(),
-    ) -> "EOGroup":
-        """Construct and add an EOGroup to this container
 
         If store is defined and open, the group is directly writen by the store.
         Coordinates should be set in the given key-value pair format: {"path/under/coordinates/group" : array_like}.
@@ -376,7 +295,6 @@
         ------
         EOObjectExistError
             If an object already exist at this path.
->>>>>>> 77f53d07
         """
 
         def local_adder(subcontainer: EOContainer, name: str) -> "EOGroup":
@@ -426,7 +344,7 @@
         # We want the method of the subtype.
         return self._recursive_add(norm_eo_path(name), local_adder, data, **kwargs)
 
-    def write(self, erase: bool = False) -> None:
+    def write(self) -> None:
         """Write non synchronized subgroups, variables to the store
 
         the store must be opened to work
@@ -454,11 +372,7 @@
             self.store[self._store_key(name)] = item
             item.write()
 
-<<<<<<< HEAD
     def load(self) -> None:
-        """load all the product in memory"""
-=======
-    def load(self, erase: bool = False) -> None:
         """Load all the product in memory
 
         The store must be open
@@ -480,7 +394,6 @@
         EOProduct.open
         EOProduct.write
         """
->>>>>>> 77f53d07
         from .eo_group import EOGroup
 
         if self.store is None:
