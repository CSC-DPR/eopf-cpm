from types import TracebackType
from typing import Any, Iterable, MutableMapping, Optional, Type, Union

from eopf.exceptions import InvalidProductError, StoreNotDefinedError, StoreNotOpenError

from ..formatting import renderer
from ..store.abstract import EOProductStore, StorageStatus
from .eo_container import EOContainer
from .eo_group import EOGroup
from .eo_variable import EOVariable


class EOProduct(EOContainer):
    """A EOProduct containing EOGroups (and throught them their EOVariable), linked to it's EOProductStore (if existing).

    Read and write both dynamically, or on demand to the EOProductStore.
    Can be used in a dictionary like manner with relatives and absolutes paths.
    Has personal attributes and both personal and inherited coordinates.

    Parameters
    ----------
    name: str
        name of this product
    store_or_path_url: Union[str, EOProductStore], optional
        a EOProductStore or a string to create to a EOZarrStore
    attrs: dict[str, Any], optional
        global attributes of this product

    See Also
    --------
    eopf.product.conveniences.init_product
    """

    MANDATORY_FIELD = ("measurements", "coordinates")

    def __init__(
        self,
        name: str,
        store_or_path_url: Optional[Union[str, EOProductStore]] = None,
        attrs: Optional[MutableMapping[str, Any]] = None,
    ) -> None:
        EOContainer.__init__(self, attrs=attrs)
        self._name: str = name
        self._store: Optional[EOProductStore] = None
        self.__set_store(store_or_path_url=store_or_path_url)

    @property
    def _is_root(self) -> "bool":
        return True

    @property
    def attributes(self) -> dict[str, Any]:
        """Attributes

        See Also
        --------
        EOContainer.attrs
        """
        return self.attrs

    # docstr-coverage: inherited
    @property
    def product(self) -> "EOProduct":
        return self

    # docstr-coverage: inherited
    @property
    def store(self) -> Optional[EOProductStore]:
        return self._store

    # docstr-coverage: inherited
    @property
    def path(self) -> str:
        return "/"

    # docstr-coverage: inherited
    @property
    def relative_path(self) -> Iterable[str]:
        return []

    # docstr-coverage: inherited
    @property
    def name(self) -> str:
        return self._name

    def __set_store(self, store_or_path_url: Optional[Union[str, EOProductStore]] = None) -> None:
        from ..store.zarr import EOZarrStore

        if isinstance(store_or_path_url, str):
            self._store = EOZarrStore(store_or_path_url)
        elif isinstance(store_or_path_url, EOProductStore):
            self._store = store_or_path_url
        elif store_or_path_url is not None:
            raise TypeError(f"{type(store_or_path_url)} can't be used to instantiate EOProductStore.")

    def __str__(self) -> str:
        return self.__repr__()

    def __repr__(self) -> str:
        return f"[EOProduct]{hex(id(self))}"

    def _repr_html_(self) -> str:
        return renderer("product.html", product=self)

    def _add_local_variable(self, name: str, data: Optional[Any] = None, **kwargs: Any) -> EOVariable:
        raise InvalidProductError("Products can't directly store variables.")

    def open(
        self, *, store_or_path_url: Optional[Union[EOProductStore, str]] = None, mode: str = "r", **kwargs: Any
    ) -> "EOProduct":
        """Setup the store to be readable or writable

        if store_or_path_url is given, the store is override by the new one.

        Parameters
        ----------
        store_or_path_url: EOProductStore or str, optional
            the new store or a path url the target file system
        mode: str, optional
            mode to open the store
        **kwargs: Any
            extra kwargs to open the store
        """
        if store_or_path_url is not None:
            self.__set_store(store_or_path_url=store_or_path_url)
        if self.store is None:
            raise StoreNotDefinedError("Store must be defined")
        self.store.open(mode=mode, **kwargs)
        if mode in ["r"]:
            group = self.store[""]
            self.attrs.update(group.attrs)
        return self

    def is_valid(self) -> bool:
        """Check if the product is a valid eopf product

        Returns
        -------
        bool

        See Also
        --------
        EOProduct.validate"""
        return all(key in self for key in self.MANDATORY_FIELD)

    def validate(self) -> None:
        """check if the product is a valid eopf product, raise an error if is not a valid one

        Raises
        ------
        InvalidProductError
            If the product not follow the harmonized common data model

        See Also
        --------
        EOProduct.is_valid
        """
        if not self.is_valid():
            raise InvalidProductError(f"Invalid product {self}, missing mandatory groups.")

    def __enter__(self) -> "EOProduct":
        return self

    def __exit__(
        self,
        exc_type: Optional[Type[BaseException]],
        exc_value: Optional[BaseException],
        traceback: Optional[TracebackType],
    ) -> None:
        if self.store is None:  # pragma: no cover
            raise StoreNotDefinedError("Store must be defined")
        self.store.close()

<<<<<<< HEAD
=======
    # docstr-coverage: inherited
    def get_coordinate(self, name: str, context: Optional[str] = None) -> EOVariable:
        if context is None:
            context = self.path
        context_split = list(partition_eo_path(product_relative_path(context, name)))
        if len(context_split) == 0 or context_split[0] != "coordinates":
            context_split = ["coordinates"] + context_split
        while len(context_split) > 0:
            try:
                coord = self[join_eo_path(*context_split, name)]
                if isinstance(coord, EOVariable):
                    # It is valid to have a subgroup with the name of a coordinate of an ancestor.
                    # ex : /coordinate/coord_name et /coordinate/group1/coord_name/obj
                    return coord
            except KeyError:
                pass
            context_split.pop()
        raise KeyError(f"Unknown coordinate {name} in context {context} .")

>>>>>>> 1d184e34
    def _create_structure(self, group: Union[EOGroup, tuple[str, EOGroup]], level: int) -> None:
        if isinstance(group, tuple):
            group = group[1]
        for v in group.variables:
            print("|" + " " * level + "└──", v[0])
        for g in group.groups:
            print("|" + " " * level + "├──", g[0])
            self._create_structure(g, level + 2)

    def tree(self) -> Optional["EOProduct"]:
        """Display the hierarchy of the product.

        Returns
        ------
        Union[EOProduct, None]
            Instance of EOProduct if the environment is interactive (e.g. Jupyter Notebook)
            Oterwise, returns None.
        """
        try:  # pragma: no cover
            from IPython import get_ipython

            if get_ipython():
                return self
        except ModuleNotFoundError:  # pragma: no cover
            import warnings

            warnings.warn("IPython not found")
        for name, group in self._groups.items():
            print(f"├── {name}")
            self._create_structure(group, level=2)
        return None

    @property
    def coordinates(self) -> EOGroup:
        """EOGroup: Coordinates mandatory group"""
        coords = self.get("coordinates")
        if not isinstance(coords, EOGroup):  # pragma: no cover (theorically impossible)
            raise InvalidProductError("coordinates must be defined at product level and must be an EOGroup")
        return coords

    # docstr-coverage: inherited
    def write(self) -> None:
        if self.store is None:
            raise StoreNotDefinedError("Store must be defined")
        if self.store.status == StorageStatus.CLOSE:
            raise StoreNotOpenError("Store must be open")
        self.store.write_attrs("", attrs=self.attrs)
        return super().write()

    # docstr-coverage: inherited
    def load(self) -> None:
        if self.store is None:
            raise StoreNotDefinedError("Store must be defined")
        if self.store.status == StorageStatus.CLOSE:
            raise StoreNotOpenError("Store must be open")
        return super().load()<|MERGE_RESOLUTION|>--- conflicted
+++ resolved
@@ -171,28 +171,6 @@
             raise StoreNotDefinedError("Store must be defined")
         self.store.close()
 
-<<<<<<< HEAD
-=======
-    # docstr-coverage: inherited
-    def get_coordinate(self, name: str, context: Optional[str] = None) -> EOVariable:
-        if context is None:
-            context = self.path
-        context_split = list(partition_eo_path(product_relative_path(context, name)))
-        if len(context_split) == 0 or context_split[0] != "coordinates":
-            context_split = ["coordinates"] + context_split
-        while len(context_split) > 0:
-            try:
-                coord = self[join_eo_path(*context_split, name)]
-                if isinstance(coord, EOVariable):
-                    # It is valid to have a subgroup with the name of a coordinate of an ancestor.
-                    # ex : /coordinate/coord_name et /coordinate/group1/coord_name/obj
-                    return coord
-            except KeyError:
-                pass
-            context_split.pop()
-        raise KeyError(f"Unknown coordinate {name} in context {context} .")
-
->>>>>>> 1d184e34
     def _create_structure(self, group: Union[EOGroup, tuple[str, EOGroup]], level: int) -> None:
         if isinstance(group, tuple):
             group = group[1]
