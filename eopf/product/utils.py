--- conflicted
+++ resolved
@@ -8,11 +8,8 @@
 
 import dask.array as da
 import fsspec
-<<<<<<< HEAD
+import pytz
 import xarray
-=======
-import pytz
->>>>>>> 183c097a
 from lxml import etree
 
 
