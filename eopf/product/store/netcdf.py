--- conflicted
+++ resolved
@@ -393,11 +393,7 @@
             attributes["long_name"] = "Time of calibration in UTC"
 
         # create an EOVariable and return it
-<<<<<<< HEAD
         eov: EOVariable = EOVariable(data=np.array([time_delta[0]]), attrs=attributes)
-=======
-        eov: EOVariable = EOVariable(data=np.array(time_delta), attrs=attributes)
->>>>>>> 8014842c
         return eov
 
     def __len__(self) -> int:
@@ -478,11 +474,6 @@
         """
         if self._root is None:
             raise StoreNotOpenError("Store must be open before access to it")
-<<<<<<< HEAD
-        # if key not in ["/", ""]:
-        #    raise KeyError(f"{key} does not exist")
-=======
-
-    #    if key not in ["/", ""]:
-    #        raise KeyError(f"{key} does not exist")
->>>>>>> 8014842c
+        #    if key not in ["/", ""]:
+
+    #        raise KeyError(f"{key} does not exist")