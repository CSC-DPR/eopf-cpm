--- conflicted
+++ resolved
@@ -90,35 +90,21 @@
       "item_format": "netcdf"
     },
     {
-<<<<<<< HEAD
       "short_name": "ogvi_err",
       "target_path": "/quality/image/ogvi_err",
       "source_path": "ogvi.nc:OGVI_err",
-=======
-      "short_name": "gifapar_err",
-      "target_path": "/quality/image/gifapar_err",
-      "source_path": "gifapar.nc:GIFAPAR_unc",
->>>>>>> 785e4b7d
       "item_format": "netcdf"
     },
     {
       "short_name": "rc681_err",
       "target_path": "/quality/image/rc681_err",
-<<<<<<< HEAD
       "source_path": "rc_ogvi.nc:RC681_err",
-=======
-      "source_path": "rc_gifapar.nc:RC681_unc",
->>>>>>> 785e4b7d
       "item_format": "netcdf"
     },
     {
       "short_name": "rc865_err",
       "target_path": "/quality/image/rc865_err",
-<<<<<<< HEAD
       "source_path": "rc_ogvi.nc:RC865_err",
-=======
-      "source_path": "rc_gifapar.nc:RC865_unc",
->>>>>>> 785e4b7d
       "item_format": "netcdf"
     },
     {
@@ -250,20 +236,11 @@
       }
     }
   ],
-<<<<<<< HEAD
   "stac_discovery": {
     "type_": "Text(Feature)",
     "stac_version": "Text(1.0.0)",
     "stac_extensions": [
       "Text(https://stac-extensions.github.io/eopf/v1.0.0/schema.json)"
-=======
-  "metadata_mapping": {
-    "type_": "'Feature'",
-    "stac_version": "'1.0.0'",
-    "stac_extensions" : [
-      "'https://stac-extensions.github.io/processing/v1.1.0/schema.json'",
-      "'https://stac-extensions.github.io/sat/v1.0.0/schema.json'"
->>>>>>> 785e4b7d
     ],
     "id": "metadataSection/metadataObject[@ID='generalProductInformation']/metadataWrap/xmlData/sentinel3:generalProductInformation/sentinel3:productName",
     "geometry": "to_geoJson(metadataSection/metadataObject[@ID='measurementFrameSet']/metadataWrap/xmlData/sentinel-safe:frameSet/sentinel-safe:footPrint/gml:posList)",
