--- conflicted
+++ resolved
@@ -673,9 +673,5 @@
         json_config_list = json_data["data_mapping"]
         for config in json_config_list:
             if config[self.CONFIG_FORMAT] != "misc":
-<<<<<<< HEAD
                 self._add_data_mapping(config[self.CONFIG_TARGET], config, json_data)
-        self._product_type = json_data[self._mapping_factory.RECO][self._mapping_factory.TYPE_RECO]
-=======
-                self._add_data_mapping(config[self.CONFIG_TARGET], config, json_data)
->>>>>>> 75d97847
+        self._product_type = json_data[self._mapping_factory.RECO][self._mapping_factory.TYPE_RECO]