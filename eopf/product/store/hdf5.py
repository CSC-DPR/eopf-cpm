import itertools as it
from collections.abc import MutableMapping
<<<<<<< HEAD
from typing import TYPE_CHECKING, Any, Iterator, Optional, Union
=======
from typing import TYPE_CHECKING, Any, Iterator, List, Union
>>>>>>> 222818db

import h5py

from eopf.exceptions import StoreNotOpenError
from eopf.product.store import EOProductStore

if TYPE_CHECKING:
    from eopf.product.core.eo_object import EOObject


# class H5ls:
#     """This class displays the structure of a hdf5 file, i.e. the names of groups and variables"""

<<<<<<< HEAD
#     def __init__(self):
#         self.names = []

#     def __call__(self, name: str):
#         if name not in self.names:
#             self.names += [name]

#     def get_items(self):
#         return len(self.names)
=======
    def __init__(self) -> None:
        self.names: List[str] = []

    def __call__(self, name: str) -> None:
        if name not in self.names:
            self.names += [name]

    def get_items(self) -> int:
        return len(self.names)
>>>>>>> 222818db


class EOHDF5Store(EOProductStore):
    def __init__(self, url: str) -> None:
        super().__init__(url)
        self._root: Optional[h5py.File] = None

    def open(self, mode: str = "r", **kwargs: Any) -> None:
        super().open()
        self._root = h5py.File(self.url, mode=mode)

    def close(self) -> None:
        if self._root is None:
            raise StoreNotOpenError("Store must be open before access to it")
        super().close()
        self._root.close()
        self._root = None

    def is_group(self, path: str) -> bool:
        if self._root is None:
            raise StoreNotOpenError("Store must be open before access to it")
        current_node = self._select_node(path)
        return isinstance(current_node, h5py.Group)

    def is_variable(self, path: str) -> bool:
        if self._root is None:
            raise StoreNotOpenError("Store must be open before access to it")
        current_node = self._select_node(path)
        return isinstance(current_node, h5py.Dataset)

    def write_attrs(self, path: str, attrs: MutableMapping[str, Any] = {}) -> None:
        if self._root is None:
            raise StoreNotOpenError("Store must be open before access to it")
        current_node = self._select_node(path)
        current_node.attrs.update(attrs)

    def iter(self, path: str) -> Iterator[str]:
        if self._root is None:
            raise StoreNotOpenError("Store must be open before access to it")
        current_node = self._select_node(path)
        # return it.chain(iter(current_node.keys()), iter(current_node.variables))
        return it.chain(iter(current_node.keys()))

    def __getitem__(self, key: str) -> "EOObject":
        if self._root is None:
            raise StoreNotOpenError("Store must be open before access to it")
        from eopf.product.core import EOGroup, EOVariable

        obj = self._select_node(key)
        if self.is_group(key):
            return EOGroup(name=key, attrs=obj.attrs)
        return EOVariable(name=key, data=obj[()], attrs=obj.attrs)

    def __setitem__(self, key: str, value: "EOObject") -> None:
        if self._root is None:
            raise StoreNotOpenError("Store must be open before access to it")
        from eopf.product.core import EOGroup, EOVariable

        if isinstance(value, EOGroup):
            self._root.create_group(key)
        elif isinstance(value, EOVariable):
            self._root.create_dataset(key, data=value._data)
        else:
            raise TypeError("Only EOGroup and EOVariable can be set")
        self.write_attrs(key, value.attrs)

    def __iter__(self) -> Iterator[str]:
        if self._root is None:
            raise StoreNotOpenError("Store must be open before access to it")
        return it.chain(iter(self._root.keys()))

    def __len__(self) -> int:
        # Goal ? doesn't work ontest by the way ...
        # items: int = 0
        # h5ls = H5ls()
        # self._root.visititems(h5ls)
        # return h5ls.get_items()

        if self._root is None:
            raise StoreNotOpenError("Store must be open before access to it")
        return len(self._root)

    def _select_node(self, key: str) -> Union[h5py.Group, h5py.Dataset]:
        if self._root is None:
            raise StoreNotOpenError("Store must be open before access to it")
        if key in [""]:
            return self._root["/"]
        return self._root[key]<|MERGE_RESOLUTION|>--- conflicted
+++ resolved
@@ -1,10 +1,6 @@
 import itertools as it
 from collections.abc import MutableMapping
-<<<<<<< HEAD
-from typing import TYPE_CHECKING, Any, Iterator, Optional, Union
-=======
-from typing import TYPE_CHECKING, Any, Iterator, List, Union
->>>>>>> 222818db
+from typing import TYPE_CHECKING, Any, Iterator, Optional, List, Union
 
 import h5py
 
@@ -18,27 +14,15 @@
 # class H5ls:
 #     """This class displays the structure of a hdf5 file, i.e. the names of groups and variables"""
 
-<<<<<<< HEAD
-#     def __init__(self):
-#         self.names = []
+#    def __init__(self) -> None:
+#        self.names: List[str] = []
 
-#     def __call__(self, name: str):
-#         if name not in self.names:
-#             self.names += [name]
+#    def __call__(self, name: str) -> None:
+#        if name not in self.names:
+#            self.names += [name]
 
-#     def get_items(self):
-#         return len(self.names)
-=======
-    def __init__(self) -> None:
-        self.names: List[str] = []
-
-    def __call__(self, name: str) -> None:
-        if name not in self.names:
-            self.names += [name]
-
-    def get_items(self) -> int:
-        return len(self.names)
->>>>>>> 222818db
+#    def get_items(self) -> int:
+#        return len(self.names)
 
 
 class EOHDF5Store(EOProductStore):
