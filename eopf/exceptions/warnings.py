--- conflicted
+++ resolved
@@ -14,10 +14,9 @@
     """When the report display of the dask_profiler is not working"""
 
 
-<<<<<<< HEAD
 class LoggingLevelIsNoneStandard(Warning):
     """When the given log level is set to a value which is none Python standard"""
-=======
+
+
 class FormatterAlreadyRegistered(Warning):
-    """When a formatter with the same name was already registered"""
->>>>>>> aa626ce5
+    """When a formatter with the same name was already registered"""